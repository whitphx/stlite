{
  "name": "@stlite/mountable",
  "version": "0.42.5",
  "description": "Mountable stlite application",
  "keywords": [
    "stlite",
    "streamlit",
    "pyodide",
    "webassembly",
    "wasm"
  ],
  "bugs": {
    "url": "https://github.com/whitphx/stlite/issues"
  },
  "license": "Apache-2.0",
  "author": {
    "name": "Yuichiro Tachibana (Tsuchiya)",
    "url": "https://www.whitphx.info/"
  },
  "files": [
    "build/"
  ],
  "browser": "build/stlite.js",
  "repository": {
    "type": "git",
    "url": "https://github.com/whitphx/stlite.git",
    "directory": "packages/mountable"
  },
  "devDependencies": {
    "@babel/core": "^7.16.0",
    "@pmmmwh/react-refresh-webpack-plugin": "^0.5.3",
    "@stlite/common-react": "^0.42.3",
<<<<<<< HEAD
    "@stlite/kernel": "^0.42.4",
    "@streamlit/app": "1.27.0",
=======
    "@stlite/kernel": "^0.42.5",
>>>>>>> 062593d4
    "@svgr/webpack": "^5.5.0",
    "@testing-library/jest-dom": "^5.16.5",
    "@testing-library/react": "^13.4.0",
    "@testing-library/user-event": "^13.5.0",
    "@types/jest": "^27.5.2",
    "@types/node": "^16.18.12",
    "@types/react": "^17.0.7",
    "@types/react-dom": "^17.0.5",
    "babel-jest": "^27.4.2",
    "babel-loader": "^8.2.3",
    "babel-plugin-named-asset-import": "^0.3.8",
    "babel-preset-react-app": "^10.0.1",
    "bfj": "^7.0.2",
    "browserslist": "^4.18.1",
    "camelcase": "^6.2.1",
    "case-sensitive-paths-webpack-plugin": "^2.4.0",
    "css-loader": "^6.5.1",
    "css-minimizer-webpack-plugin": "^3.2.0",
    "dotenv": "^10.0.0",
    "dotenv-expand": "^5.1.0",
    "eslint": "^8.33.0",
    "eslint-config-react-app": "^7.0.1",
    "eslint-webpack-plugin": "^3.1.1",
    "file-loader": "^6.2.0",
    "fs-extra": "^10.0.0",
    "html-webpack-plugin": "^5.5.0",
    "identity-obj-proxy": "^3.0.0",
    "jest": "^27.4.3",
    "jest-resolve": "^27.4.2",
    "jest-watch-typeahead": "^1.0.0",
    "mini-css-extract-plugin": "^2.4.5",
    "parquet-wasm": "^0.4.0",
    "postcss": "^8.4.4",
    "postcss-flexbugs-fixes": "^5.0.2",
    "postcss-loader": "^6.2.1",
    "postcss-normalize": "^10.0.1",
    "postcss-preset-env": "^7.0.1",
    "prompts": "^2.4.2",
    "react": "^17.0.2",
    "react-app-polyfill": "^3.0.0",
    "react-dev-utils": "^12.0.1",
    "react-dom": "^17.0.2",
    "react-refresh": "^0.11.0",
    "react-toastify": "^9.1.1",
    "resolve": "^1.20.0",
    "resolve-url-loader": "^4.0.0",
    "sass-loader": "^12.3.0",
    "semver": "^7.3.5",
    "source-map-loader": "^3.0.0",
    "style-loader": "^3.3.1",
    "tailwindcss": "^3.0.2",
    "terser-webpack-plugin": "^5.2.5",
    "typescript": "^4.9.4",
    "web-vitals": "^2.1.4",
    "webpack": "5.76.0",
    "webpack-dev-server": "^4.6.0",
    "webpack-manifest-plugin": "^4.0.2",
    "workbox-webpack-plugin": "^6.4.1"
  },
  "scripts": {
    "start": "node scripts/start.js",
    "build": "PUBLIC_URL=${PUBLIC_URL:-.} node scripts/build.js",
    "test": "node scripts/test.js",
    "fix:eslint": "eslint --fix 'src/**/*.{ts,tsx}'",
    "fix:prettier": "prettier --write .",
    "check:eslint": "eslint 'src/**/*.{ts,tsx}'",
    "check:prettier": "prettier --check ."
  },
  "eslintConfig": {
    "extends": [
      "react-app",
      "react-app/jest"
    ]
  },
  "browserslist": {
    "production": [
      ">0.2%",
      "not dead",
      "not op_mini all"
    ],
    "development": [
      "last 1 chrome version",
      "last 1 firefox version",
      "last 1 safari version"
    ]
  },
  "jest": {
    "roots": [
      "<rootDir>/src"
    ],
    "collectCoverageFrom": [
      "src/**/*.{js,jsx,ts,tsx}",
      "!src/**/*.d.ts"
    ],
    "setupFiles": [
      "react-app-polyfill/jsdom"
    ],
    "setupFilesAfterEnv": [
      "<rootDir>/src/setupTests.ts"
    ],
    "testMatch": [
      "<rootDir>/src/**/__tests__/**/*.{js,jsx,ts,tsx}",
      "<rootDir>/src/**/*.{spec,test}.{js,jsx,ts,tsx}"
    ],
    "testEnvironment": "jsdom",
    "transform": {
      "^.+\\.(js|jsx|mjs|cjs|ts|tsx)$": "<rootDir>/config/jest/babelTransform.js",
      "^.+\\.css$": "<rootDir>/config/jest/cssTransform.js",
      "^(?!.*\\.(js|jsx|mjs|cjs|ts|tsx|css|json)$)": "<rootDir>/config/jest/fileTransform.js"
    },
    "transformIgnorePatterns": [
      "[/\\\\]node_modules[/\\\\].+\\.(js|jsx|mjs|cjs|ts|tsx)$",
      "^.+\\.module\\.(css|sass|scss)$"
    ],
    "modulePaths": [],
    "moduleNameMapper": {
      "^react-native$": "react-native-web",
      "^.+\\.module\\.(css|sass|scss)$": "identity-obj-proxy"
    },
    "moduleFileExtensions": [
      "web.js",
      "js",
      "web.ts",
      "ts",
      "web.tsx",
      "tsx",
      "json",
      "web.jsx",
      "jsx",
      "node"
    ],
    "watchPlugins": [
      "jest-watch-typeahead/filename",
      "jest-watch-typeahead/testname"
    ],
    "resetMocks": true
  },
  "babel": {
    "presets": [
      "react-app"
    ]
  }
}<|MERGE_RESOLUTION|>--- conflicted
+++ resolved
@@ -30,12 +30,8 @@
     "@babel/core": "^7.16.0",
     "@pmmmwh/react-refresh-webpack-plugin": "^0.5.3",
     "@stlite/common-react": "^0.42.3",
-<<<<<<< HEAD
-    "@stlite/kernel": "^0.42.4",
+    "@stlite/kernel": "^0.42.5",
     "@streamlit/app": "1.27.0",
-=======
-    "@stlite/kernel": "^0.42.5",
->>>>>>> 062593d4
     "@svgr/webpack": "^5.5.0",
     "@testing-library/jest-dom": "^5.16.5",
     "@testing-library/react": "^13.4.0",
