{
  "name": "@stlite/kernel",
  "private": true,
  "description": "",
  "version": "0.92.3",
  "license": "Apache-2.0",
  "type": "module",
  "exports": {
    ".": {
      "development": "./src/index.ts",
      "import": {
        "types": "./dist/index.d.ts",
        "default": "./dist/index.js"
      }
    },
<<<<<<< HEAD
    "./contexts": {
      "development": "./src/react-contexts/index.ts",
      "import": {
        "types": "./dist/react-contexts/index.d.ts",
        "default": "./dist/react-contexts/index.js"
      }
    },
    "./react": {
      "development": "./src/react-helpers/index.ts",
      "import": {
        "types": "./dist/react-helpers/index.d.ts",
        "default": "./dist/react-helpers/index.js"
      }
    },
=======
>>>>>>> 7d71211b
    "./worker": {
      "development": "./src/worker.ts",
      "import": {
        "types": "./dist/worker.d.ts",
        "default": "./dist/worker.js"
      }
    },
    "./worker-runtime": {
      "development": "./src/worker-runtime.ts",
      "import": {
        "types": "./dist/worker-runtime.d.ts",
        "default": "./dist/worker-runtime.js"
      }
    }
  },
  "files": [
    "dist/",
    "py/**/*.whl"
  ],
  "scripts": {
    "start": "tsc -b -w",
    "build": "tsc -b",
    "test": "vitest",
    "fix:eslint": "eslint --fix 'src/**/*.{ts,tsx}'",
    "fix:prettier": "prettier --write .",
    "check:eslint": "eslint 'src/**/*.{ts,tsx}'",
    "check:prettier": "prettier --check ."
  },
  "devDependencies": {
    "@eslint/js": "^9.32.0",
    "@stlite/devutils": "workspace:^",
    "@testing-library/dom": "^10.4.1",
    "@testing-library/react": "^16.3.0",
    "@types/node": "^24.1.0",
    "@types/path-browserify": "^1.0.0",
    "@types/react": "^18.2.0",
    "@vitejs/plugin-react": "^5.1.1",
    "@vitest/web-worker": "^4.0.13",
    "eslint": "^9.32.0",
    "eslint-plugin-prettier": "^5.5.3",
    "eslint-plugin-react": "^7.37.5",
    "eslint-plugin-react-hooks": "^7.0.1",
    "prettier": "^3.6.2",
    "pyodide": "0.28.2",
    "typescript": "^5.9.2",
    "typescript-eslint": "^8.38.0",
    "vitest": "^4.0.13"
  },
  "dependencies": {
    "@jupyterlab/coreutils": "^6.3.4",
    "@stlite/common": "workspace:^",
    "@streamlit/connection": "workspace:^",
    "@tinyhttp/content-disposition": "^2.2.2",
    "path-browserify": "^1.0.1",
    "react": "^18.2.0"
  }
}<|MERGE_RESOLUTION|>--- conflicted
+++ resolved
@@ -13,7 +13,6 @@
         "default": "./dist/index.js"
       }
     },
-<<<<<<< HEAD
     "./contexts": {
       "development": "./src/react-contexts/index.ts",
       "import": {
@@ -28,8 +27,6 @@
         "default": "./dist/react-helpers/index.js"
       }
     },
-=======
->>>>>>> 7d71211b
     "./worker": {
       "development": "./src/worker.ts",
       "import": {
