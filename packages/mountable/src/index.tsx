import React from "react";
import ReactDOM from "react-dom";
import StreamlitApp from "./StreamlitApp";
import { StliteKernel } from "@stlite/kernel";
import { getParentUrl } from "./url";
import { canonicalizeMountOptions, MountOptions } from "./options";
import {
  ToastContainer,
  makeToastKernelCallbacks,
  StliteKernelWithToast,
} from "@stlite/common-react";
import "react-toastify/dist/ReactToastify.css";
import "@stlite/common-react/src/toastify-components/toastify.css";

/**
 * If `PUBLIC_PATH` which is exported as a global variable `__webpack_public_path__` (https://webpack.js.org/guides/public-path/#on-the-fly)
 * is set as a relative URL, resolve and override it based on the URL of this script itself,
 * which will be transpiled into `stlite.js` at the root of the output directory.
 */
let wheelBaseUrl: string | undefined = undefined;
if (
  typeof __webpack_public_path__ === "string" &&
  (__webpack_public_path__ === "." || __webpack_public_path__.startsWith("./"))
) {
  if (document.currentScript && "src" in document.currentScript) {
    const selfScriptUrl = document.currentScript.src;
    const selfScriptBaseUrl = getParentUrl(selfScriptUrl);

    __webpack_public_path__ = selfScriptBaseUrl; // For webpack dynamic imports
    wheelBaseUrl = selfScriptBaseUrl;
  }
}

export function mount(
  options: MountOptions,
  container: HTMLElement = document.body
) {
  const kernel = new StliteKernel({
    ...canonicalizeMountOptions(options),
    wheelBaseUrl,
    ...makeToastKernelCallbacks(),
  });
  ReactDOM.render(
    <React.StrictMode>
      <StreamlitApp kernel={kernel} />
      <ToastContainer />
    </React.StrictMode>,
    container
  );

  const kernelWithToast = new StliteKernelWithToast(kernel);
  let currentKernel: StliteKernel | StliteKernelWithToast = kernelWithToast;

  return {
    unmount: () => {
      kernel.dispose();
      ReactDOM.unmountComponentAtNode(container);
    },
    install: (requirements: string[]) => {
      return currentKernel.install(requirements);
    },
    writeFile: (
      path: string,
      data: string | ArrayBufferView,
      opts?: Record<string, any>
    ) => {
      return currentKernel.writeFile(path, data, opts);
    },
    renameFile: (oldPath: string, newPath: string) => {
      return currentKernel.renameFile(oldPath, newPath);
    },
    unlink: (path: string) => {
      return currentKernel.unlink(path);
    },
    enableToast: (): void => {
      currentKernel = kernelWithToast;
    },
    disableToast: (): void => {
      currentKernel = kernel;
    },
  };
}

export interface AppData {
  entrypoint?: string;
  files: {
    [key: string]: {
      content?:
        | {
            $case: "text";
            text: string;
          }
        | {
            $case: "data";
            data: Uint8Array;
          };
    };
  };
  requirements: string[];
}

let prevApp: AppData | null = null;
let mountedApp: any = null;

<<<<<<< HEAD
window.addEventListener(
  "message",
  async (event) => {
    if (typeof event.data === "object" && "code" in event.data) {
      if (!mountedApp) {
        mountedApp = mount(
          {
            entrypoint: "streamlit_app.py",
            files: {},
            requirements: ["matplotlib"],
          },
          document.getElementById("root") as HTMLElement
        );
      }
=======
    // st.write("Hello world")
    //     `,
    {
      entrypoint: "streamlit_app.py",
      files: {
        "streamlit_app.py": `import streamlit as st
import matplotlib.pyplot as plt
import numpy as np
import os

st.markdown("Files in \`.\`:")
st.write(os.listdir("."))

st.markdown("\`./foo/foo.txt\`:")
with open("./foo/foo.txt") as f:
    st.write(f.read())

st.markdown("\`./bar.txt\`:")
with open("./bar.txt") as f:
    st.write(f.read())
>>>>>>> 1739c1ce

      mountedApp.writeFile("streamlit_app.py", event.data.code);
    } else if (typeof event.data === "object" && "app" in event.data) {
      const app = event.data.app;
      if (!mountedApp) {
        const restructuredFiles: { [key: string]: string } = {};

        // File format is not exactly identical
        for (const fileName in app.files) {
          restructuredFiles[fileName] = app.files[fileName].content.text;
        }

        app.files = restructuredFiles;

        // Might not have an entrypoint
        if (!app.entrypoint) {
          // Just guess that the first .py file is the entrypoint
          // TODO: fix this to be more robust
          for (const fileName in app.files) {
            if (fileName.endsWith(".py")) {
              app.entrypoint = fileName;
              break;
            }
          }
        }
        mountedApp = mount(app, document.getElementById("root") as HTMLElement);
        prevApp = app;
      } else {
        if (prevApp) {
          // Remove any deleted files
          Object.keys(prevApp.files).forEach((prevFileName) => {
            if (!(prevFileName in app.files)) {
              mountedApp.unlink(prevFileName);
            }
          });

          // Write any new or changed files
          for (const fileName in app.files) {
            if (
              !(fileName in prevApp.files) ||
              app.files[fileName].content !== prevApp.files[fileName].content
            ) {
              mountedApp.writeFile(fileName, app.files[fileName].content.text);
            }
          }
        }

        prevApp = event.data.app;
      }
    }
  },
  false
);

<<<<<<< HEAD
// communicate if in iframe to parent (top)
if (window.top) {
  window.top.postMessage(
    {
      streamlitstatus: "ready",
=======
st.map(df)
    `,
        "bar.txt": {
          url: "/test-files/bar.txt",
        },
      },
      archives: [
        {
          url: "/test-files/foo.zip",
          format: "zip",
        },
      ],
      requirements: ["matplotlib"],
>>>>>>> 1739c1ce
    },
    "*"
  );
}<|MERGE_RESOLUTION|>--- conflicted
+++ resolved
@@ -102,7 +102,6 @@
 let prevApp: AppData | null = null;
 let mountedApp: any = null;
 
-<<<<<<< HEAD
 window.addEventListener(
   "message",
   async (event) => {
@@ -117,28 +116,6 @@
           document.getElementById("root") as HTMLElement
         );
       }
-=======
-    // st.write("Hello world")
-    //     `,
-    {
-      entrypoint: "streamlit_app.py",
-      files: {
-        "streamlit_app.py": `import streamlit as st
-import matplotlib.pyplot as plt
-import numpy as np
-import os
-
-st.markdown("Files in \`.\`:")
-st.write(os.listdir("."))
-
-st.markdown("\`./foo/foo.txt\`:")
-with open("./foo/foo.txt") as f:
-    st.write(f.read())
-
-st.markdown("\`./bar.txt\`:")
-with open("./bar.txt") as f:
-    st.write(f.read())
->>>>>>> 1739c1ce
 
       mountedApp.writeFile("streamlit_app.py", event.data.code);
     } else if (typeof event.data === "object" && "app" in event.data) {
@@ -193,13 +170,50 @@
   false
 );
 
-<<<<<<< HEAD
 // communicate if in iframe to parent (top)
 if (window.top) {
   window.top.postMessage(
     {
       streamlitstatus: "ready",
-=======
+      entrypoint: "streamlit_app.py",
+      files: {
+        "streamlit_app.py": `import streamlit as st
+import matplotlib.pyplot as plt
+import numpy as np
+import os
+
+st.markdown("Files in \`.\`:")
+st.write(os.listdir("."))
+
+st.markdown("\`./foo/foo.txt\`:")
+with open("./foo/foo.txt") as f:
+    st.write(f.read())
+
+st.markdown("\`./bar.txt\`:")
+with open("./bar.txt") as f:
+    st.write(f.read())
+
+size = st.slider("Sample size", 100, 1000)
+
+arr = np.random.normal(1, 1, size=size)
+fig, ax = plt.subplots()
+ax.hist(arr, bins=20)
+
+st.pyplot(fig)
+
+st.latex(r'''
+     a + ar + a r^2 + a r^3 + \\cdots + a r^{n-1} =
+     \\sum_{k=0}^{n-1} ar^k =
+     a \\left(\\frac{1-r^{n}}{1-r}\\right)
+     ''')
+
+import pandas as pd
+import numpy as np
+
+df = pd.DataFrame(
+     np.random.randn(1000, 2) / [50, 50] + [37.76, -122.4],
+     columns=['lat', 'lon'])
+
 st.map(df)
     `,
         "bar.txt": {
@@ -213,7 +227,6 @@
         },
       ],
       requirements: ["matplotlib"],
->>>>>>> 1739c1ce
     },
     "*"
   );
