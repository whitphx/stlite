{
  "name": "@stlite/mountable",
  "version": "0.47.2",
  "description": "Mountable stlite application",
  "keywords": [
    "stlite",
    "streamlit",
    "pyodide",
    "webassembly",
    "wasm"
  ],
  "bugs": {
    "url": "https://github.com/whitphx/stlite/issues"
  },
  "license": "Apache-2.0",
  "author": {
    "name": "Yuichiro Tachibana (Tsuchiya)",
    "url": "https://www.whitphx.info/"
  },
  "files": [
    "build/"
  ],
  "browser": "build/stlite.js",
  "repository": {
    "type": "git",
    "url": "https://github.com/whitphx/stlite.git",
    "directory": "packages/mountable"
  },
  "devDependencies": {
    "@babel/core": "^7.16.0",
    "@pmmmwh/react-refresh-webpack-plugin": "^0.5.3",
<<<<<<< HEAD
    "@stlite/common-react": "^0.47.0",
    "@stlite/kernel": "^0.47.0",
    "@streamlit/app": "1.32.2",
=======
    "@stlite/common-react": "^0.47.2",
    "@stlite/kernel": "^0.47.2",
    "@streamlit/app": "1.31.0",
>>>>>>> 84bf4d20
    "@svgr/webpack": "^8.1.0",
    "@testing-library/jest-dom": "^5.16.5",
    "@testing-library/react": "^14.1.2",
    "@testing-library/user-event": "^13.5.0",
    "@types/jest": "^27.5.2",
    "@types/node": "^16.18.12",
    "@types/react": "^17.0.7",
    "@types/react-dom": "^17.0.5",
    "babel-jest": "^27.4.2",
    "babel-loader": "^8.2.3",
    "babel-plugin-named-asset-import": "^0.3.8",
    "babel-preset-react-app": "^10.0.1",
    "bfj": "^8.0.0",
    "browserslist": "^4.18.1",
    "camelcase": "^6.2.1",
    "case-sensitive-paths-webpack-plugin": "^2.4.0",
    "css-loader": "^6.5.1",
    "css-minimizer-webpack-plugin": "^3.2.0",
    "dotenv": "^10.0.0",
    "dotenv-expand": "^5.1.0",
    "eslint": "^8.33.0",
    "eslint-config-react-app": "^7.0.1",
    "eslint-webpack-plugin": "^3.1.1",
    "file-loader": "^6.2.0",
    "fs-extra": "^11.2.0",
    "html-webpack-plugin": "^5.5.0",
    "identity-obj-proxy": "^3.0.0",
    "jest": "^27.4.3",
    "jest-resolve": "^29.7.0",
    "jest-watch-typeahead": "^2.2.2",
    "mini-css-extract-plugin": "^2.4.5",
    "parquet-wasm": "^0.4.0",
    "postcss": "^8.4.4",
    "postcss-flexbugs-fixes": "^5.0.2",
    "postcss-loader": "^6.2.1",
    "postcss-normalize": "^10.0.1",
    "postcss-preset-env": "^9.4.0",
    "prompts": "^2.4.2",
    "react": "^18.2.0",
    "react-app-polyfill": "^3.0.0",
    "react-dev-utils": "^12.0.1",
    "react-dom": "^18.2.0",
    "react-refresh": "^0.11.0",
    "react-toastify": "^9.1.1",
    "resolve": "^1.20.0",
    "resolve-url-loader": "^5.0.0",
    "sass-loader": "^12.3.0",
    "semver": "^7.3.5",
    "source-map-loader": "^3.0.0",
    "style-loader": "^3.3.1",
    "tailwindcss": "^3.0.2",
    "terser-webpack-plugin": "^5.2.5",
    "typescript": "^4.9.4",
    "web-vitals": "^3.5.2",
    "webpack": "5.76.0",
    "webpack-dev-server": "^4.6.0",
    "webpack-manifest-plugin": "^4.0.2",
    "workbox-webpack-plugin": "^6.4.1"
  },
  "scripts": {
    "start": "node scripts/start.js",
    "build": "PUBLIC_URL=${PUBLIC_URL:-.} node scripts/build.js",
    "test": "node scripts/test.js",
    "fix:eslint": "eslint --fix 'src/**/*.{ts,tsx}'",
    "fix:prettier": "prettier --write .",
    "check:eslint": "eslint 'src/**/*.{ts,tsx}'",
    "check:prettier": "prettier --check ."
  },
  "eslintConfig": {
    "extends": [
      "react-app",
      "react-app/jest"
    ]
  },
  "browserslist": {
    "production": [
      ">0.2%",
      "not dead",
      "not op_mini all"
    ],
    "development": [
      "last 1 chrome version",
      "last 1 firefox version",
      "last 1 safari version"
    ]
  },
  "jest": {
    "roots": [
      "<rootDir>/src"
    ],
    "collectCoverageFrom": [
      "src/**/*.{js,jsx,ts,tsx}",
      "!src/**/*.d.ts"
    ],
    "setupFiles": [
      "react-app-polyfill/jsdom"
    ],
    "setupFilesAfterEnv": [
      "<rootDir>/src/setupTests.ts"
    ],
    "testMatch": [
      "<rootDir>/src/**/__tests__/**/*.{js,jsx,ts,tsx}",
      "<rootDir>/src/**/*.{spec,test}.{js,jsx,ts,tsx}"
    ],
    "testEnvironment": "jsdom",
    "transform": {
      "^.+\\.(js|jsx|mjs|cjs|ts|tsx)$": "<rootDir>/config/jest/babelTransform.js",
      "^.+\\.css$": "<rootDir>/config/jest/cssTransform.js",
      "^(?!.*\\.(js|jsx|mjs|cjs|ts|tsx|css|json)$)": "<rootDir>/config/jest/fileTransform.js"
    },
    "transformIgnorePatterns": [
      "[/\\\\]node_modules[/\\\\].+\\.(js|jsx|mjs|cjs|ts|tsx)$",
      "^.+\\.module\\.(css|sass|scss)$"
    ],
    "modulePaths": [],
    "moduleNameMapper": {
      "^react-native$": "react-native-web",
      "^.+\\.module\\.(css|sass|scss)$": "identity-obj-proxy"
    },
    "moduleFileExtensions": [
      "web.js",
      "js",
      "web.ts",
      "ts",
      "web.tsx",
      "tsx",
      "json",
      "web.jsx",
      "jsx",
      "node"
    ],
    "watchPlugins": [
      "jest-watch-typeahead/filename",
      "jest-watch-typeahead/testname"
    ],
    "resetMocks": true
  },
  "babel": {
    "presets": [
      "react-app"
    ]
  }
}<|MERGE_RESOLUTION|>--- conflicted
+++ resolved
@@ -29,15 +29,9 @@
   "devDependencies": {
     "@babel/core": "^7.16.0",
     "@pmmmwh/react-refresh-webpack-plugin": "^0.5.3",
-<<<<<<< HEAD
-    "@stlite/common-react": "^0.47.0",
-    "@stlite/kernel": "^0.47.0",
-    "@streamlit/app": "1.32.2",
-=======
     "@stlite/common-react": "^0.47.2",
     "@stlite/kernel": "^0.47.2",
-    "@streamlit/app": "1.31.0",
->>>>>>> 84bf4d20
+    "@streamlit/app": "1.32.2",
     "@svgr/webpack": "^8.1.0",
     "@testing-library/jest-dom": "^5.16.5",
     "@testing-library/react": "^14.1.2",
