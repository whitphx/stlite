{
  "name": "@stlite/kernel",
  "private": true,
  "description": "",
  "version": "0.57.0",
  "license": "Apache-2.0",
  "main": "dist/index.js",
  "types": "dist/index.d.js",
  "files": [
    "dist/",
    "py/**/*.whl"
  ],
  "scripts": {
    "start": "tsc -w",
    "build": "tsc",
    "test": "vitest",
    "fix:eslint": "eslint --fix 'src/**/*.{ts,tsx}'",
    "fix:prettier": "prettier --write .",
    "check:eslint": "eslint 'src/**/*.{ts,tsx}'",
    "check:prettier": "prettier --check ."
  },
  "devDependencies": {
    "@testing-library/react": "^14.1.2",
    "@types/path-browserify": "^1.0.0",
    "@typescript-eslint/eslint-plugin": "^5.49.0",
    "@typescript-eslint/parser": "^5.49.0",
    "eslint": "^8.33.0",
    "eslint-plugin-react": "^7.30.1",
    "eslint-plugin-react-hooks": "^4.6.0",
    "pyodide": "0.26.0",
    "typescript": "^4.9.4",
    "vitest": "^1.2.2"
  },
  "dependencies": {
    "@jupyterlab/coreutils": "^5.4.2",
<<<<<<< HEAD
    "@stlite/common": "^0.54.1",
    "@streamlit/app": "1.33.0",
    "@streamlit/lib": "1.33.0",
    "html2canvas": "^1.4.1",
=======
    "@stlite/common": "^0.57.0",
    "@streamlit/app": "1.35.0",
    "@streamlit/lib": "1.35.0",
>>>>>>> 267ba1a4
    "path-browserify": "^1.0.1"
  }
}<|MERGE_RESOLUTION|>--- conflicted
+++ resolved
@@ -33,16 +33,10 @@
   },
   "dependencies": {
     "@jupyterlab/coreutils": "^5.4.2",
-<<<<<<< HEAD
-    "@stlite/common": "^0.54.1",
-    "@streamlit/app": "1.33.0",
-    "@streamlit/lib": "1.33.0",
     "html2canvas": "^1.4.1",
-=======
     "@stlite/common": "^0.57.0",
     "@streamlit/app": "1.35.0",
     "@streamlit/lib": "1.35.0",
->>>>>>> 267ba1a4
     "path-browserify": "^1.0.1"
   }
 }