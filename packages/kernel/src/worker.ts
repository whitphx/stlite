import type Pyodide from "pyodide";
import { PromiseDelegate } from "@stlite/common";
import { writeFileWithParents, renameWithParents } from "./file";
import { verifyRequirements } from "./requirements";
import { mockPyArrow } from "./mock";
import type {
  WorkerInitialData,
  OutMessage,
  InMessage,
  ReplyMessageHttpResponse,
} from "./types";

let pyodide: Pyodide.PyodideInterface;

// Cognite
let token: string;
let baseUrl: string;
let project: string;

let httpServer: any;

interface StliteWorkerContext extends DedicatedWorkerGlobalScope {
  postMessage(message: OutMessage, transfer: Transferable[]): void;
  postMessage(message: OutMessage, options?: StructuredSerializeOptions): void;
}

// Ref: https://v4.webpack.js.org/loaders/worker-loader/#loading-with-worker-loader
const ctx = self as StliteWorkerContext;

const initDataPromiseDelegate = new PromiseDelegate<WorkerInitialData>();

function postProgressMessage(message: string): void {
  ctx.postMessage({
    type: "event:progress",
    data: {
      message,
    },
  });
}

async function initPyodide(
  pyodideUrl: string,
  loadPyodideOptions: Parameters<typeof Pyodide.loadPyodide>[0]
): Promise<Pyodide.PyodideInterface> {
  // Ref: https://github.com/jupyterlite/pyodide-kernel/blob/v0.1.3/packages/pyodide-kernel/src/kernel.ts#L55
  const indexUrl = pyodideUrl.slice(0, pyodideUrl.lastIndexOf("/") + 1);

  // Ref: https://github.com/jupyterlite/pyodide-kernel/blob/v0.1.3/packages/pyodide-kernel/src/worker.ts#L40-L54
  let loadPyodide: typeof Pyodide.loadPyodide;
  if (pyodideUrl.endsWith(".mjs")) {
    // note: this does not work at all in firefox
    const pyodideModule: typeof Pyodide = await import(
      /* webpackIgnore: true */ pyodideUrl
    );
    loadPyodide = pyodideModule.loadPyodide;
  } else {
    importScripts(pyodideUrl);
    loadPyodide = (self as any).loadPyodide;
  }
  return loadPyodide({ ...loadPyodideOptions, indexURL: indexUrl });
}

const DEFAULT_PYODIDE_URL =
  "https://cdn.jsdelivr.net/pyodide/v0.23.3/full/pyodide.js";

/**
 * Load Pyodided and initialize the interpreter.
 *
 * NOTE: This implementation is based on JupyterLite@v0.1.0a16.
 *       Since v0.1.0a17, a wrapper around micropip, piplite, has been introduced
 *       and the importing strategy of pyolite and other packages has been changed.
 *       We might need to catch up it.
 *       https://github.com/jupyterlite/jupyterlite/pull/310
 */
async function loadPyodideAndPackages() {
  const {
    entrypoint,
    files,
    archives,
    requirements,
    wheels,
    mountedSitePackagesSnapshotFilePath,
    pyodideUrl = DEFAULT_PYODIDE_URL,
    streamlitConfig,
  } = await initDataPromiseDelegate.promise;

  postProgressMessage("Loading Pyodide.");

  console.debug("Loading Pyodide");
<<<<<<< HEAD
  pyodide = await loadPyodide({
=======
  pyodide = await initPyodide(pyodideUrl, {
    stdout: console.log,
>>>>>>> 1739c1ce
    stderr: console.error,
  });
  console.debug("Loaded Pyodide");

  console.debug("Patch Cognite");
  patchCognite();

  // Mount files
  postProgressMessage("Mounting files.");
  await Promise.all(
    Object.keys(files).map(async (path) => {
      const file = files[path];

      let data: string | ArrayBufferView;
      if ("url" in file) {
        console.debug(`Fetch a file from ${file.url}`);
        data = await fetch(file.url)
          .then((res) => res.arrayBuffer())
          .then((buffer) => new Uint8Array(buffer));
      } else {
        data = file.data;
      }
      const { opts } = files[path];

      console.debug(`Write a file "${path}"`);
      writeFileWithParents(pyodide, path, data, opts);
    })
  );

  // Unpack archives
  postProgressMessage("Unpacking archives.");
  await Promise.all(
    archives.map(async (archive) => {
      let buffer: Parameters<Pyodide.PyodideInterface["unpackArchive"]>[0];
      if ("url" in archive) {
        console.debug(`Fetch an archive from ${archive.url}`);
        buffer = await fetch(archive.url).then((res) => res.arrayBuffer());
      } else {
        buffer = archive.buffer;
      }
      const { format, options } = archive;

      console.debug(`Unpack an archive`, { format, options });
      pyodide.unpackArchive(buffer, format, options);
    })
  );

  if (mountedSitePackagesSnapshotFilePath) {
    // Restore the site-packages director(y|ies) from the mounted snapshot file.
    postProgressMessage("Restoring the snapshot.");

    await pyodide.runPythonAsync(`import tarfile, shutil, site`);

    // Remove "site-packages" directories such as '/lib/python3.10/site-packages'
    // assuming these directories will be extracted from the snapshot archive.
    await pyodide.runPythonAsync(`
      site_packages_dirs = site.getsitepackages()
      for site_packages in site_packages_dirs:
          shutil.rmtree(site_packages)
    `);
    console.debug(`Unarchive ${mountedSitePackagesSnapshotFilePath}`);
    await pyodide.runPythonAsync(`
      with tarfile.open("${mountedSitePackagesSnapshotFilePath}", "r") as tar_gz_file:
          tar_gz_file.extractall("/")
    `);
    console.debug("Restored the snapshot");

    postProgressMessage("Mocking some packages.");
    console.debug("Mock pyarrow");
    mockPyArrow(pyodide);
    console.debug("Mocked pyarrow");
  } else if (wheels) {
    postProgressMessage("Installing streamlit and its dependencies.");
    console.debug("Loading stlite-server, and streamlit");
    await pyodide.loadPackage("micropip");
    const micropip = pyodide.pyimport("micropip");
    await micropip.install.callKwargs([wheels.stliteServer], {
      keep_going: true,
    });
    await micropip.install.callKwargs([wheels.streamlit], { keep_going: true });
    console.debug("Loaded stlite-server, and streamlit");

    postProgressMessage("Mocking some packages.");
    console.debug("Mock pyarrow");
    mockPyArrow(pyodide);
    console.debug("Mocked pyarrow");
  } else {
    throw new Error(`Neither snapshot nor wheel files are provided.`);
  }

  if (requirements.length > 0) {
    postProgressMessage("Installing the requirements.");
    console.debug("Installing the requirements:", requirements);
    verifyRequirements(requirements); // Blocks the not allowed wheel URL schemes.
    await pyodide.loadPackage("micropip");
    const micropip = pyodide.pyimport("micropip");
    await micropip.install.callKwargs(requirements, { keep_going: true });
    console.debug("Installed the requirements:", requirements);
  }

  // The following code is necessary to avoid errors like  `NameError: name '_imp' is not defined`
  // at importing installed packages.
  await pyodide.runPythonAsync(`
    import importlib
    importlib.invalidate_caches()
  `);

  postProgressMessage("Loading streamlit package.");
  console.debug("Loading the Streamlit package");
  // Importing the `streamlit` module takes most of the time,
  // so we first run this step independently for clearer logs and easy exec-time profiling.
  // For https://github.com/whitphx/stlite/issues/427
  await pyodide.runPythonAsync(`
      import streamlit.runtime
      import streamlit.web
  `);
  console.debug("Loaded the Streamlit package");

  postProgressMessage("Setting up the loggers.");
  console.debug("Setting the loggers");
  // Fix the Streamlit's logger instantiating strategy, which violates the standard and is problematic for us.
  // See https://github.com/streamlit/streamlit/issues/4742
  await pyodide.runPythonAsync(`
      import logging
      import streamlit.logger

      streamlit.logger.get_logger = logging.getLogger
      streamlit.logger.setup_formatter = None
      streamlit.logger.update_formatter = lambda *a, **k: None
      streamlit.logger.set_log_level = lambda *a, **k: None
  `);
  // Then configure the logger.
  const logCallback = (msg: string) => {
    if (msg.startsWith("CRITICAL") || msg.startsWith("ERROR")) {
      console.error(msg);
    } else if (msg.startsWith("WARNING")) {
      console.warn(msg);
    } else if (msg.startsWith("INFO")) {
      console.info(msg);
    } else if (msg.startsWith("DEBUG")) {
      console.debug(msg);
    }
  };
  self.__logCallback__ = logCallback;
  await pyodide.runPythonAsync(`
      from js import __logCallback__


      class JsHandler(logging.Handler):
          def emit(self, record):
              msg = self.format(record)
              __logCallback__(msg)


      main_formatter = logging.Formatter("%(levelname)s:%(name)s:%(message)s")

      js_handler = JsHandler()
      js_handler.setFormatter(main_formatter)

      root_logger = logging.getLogger()
      root_logger.handlers.clear()
      root_logger.addHandler(js_handler)
      root_logger.setLevel(logging.DEBUG)

      streamlit_handler = logging.getLogger("streamlit")
      streamlit_handler.setLevel(logging.DEBUG)
  `);
  console.debug("Set the loggers");

  postProgressMessage(
    "Mocking some Streamlit functions for the browser environment."
  );
  console.debug("Mocking some Streamlit functions");
  // Disable caching. See https://github.com/whitphx/stlite/issues/495
  await pyodide.runPythonAsync(`
    import streamlit

    def is_cacheable_msg(msg):
        return False

    streamlit.runtime.runtime.is_cacheable_msg = is_cacheable_msg
  `);
  console.debug("Mocked some Streamlit functions");

  postProgressMessage("Booting up the Streamlit server.");
  console.debug("Booting up the Streamlit server");
  // The following Python code is based on streamlit.web.cli.main_run().
  self.__streamlitFlagOptions__ = {
    ...streamlitConfig,
    "browser.gatherUsageStats": false,
    "runner.fastReruns": false, // Fast reruns do not work well with the async script runner of stlite. See https://github.com/whitphx/stlite/pull/550#issuecomment-1505485865.
  };
  await pyodide.runPythonAsync(`
    from stlite_server.bootstrap import load_config_options, prepare
    from stlite_server.server import Server
    from js import __streamlitFlagOptions__

    flag_options = __streamlitFlagOptions__.to_py()
    load_config_options(flag_options)

    main_script_path = "${entrypoint}"
    command_line = None
    args = []

    prepare(main_script_path, args)

    server = Server(main_script_path, command_line)
    server.start()
  `);
  console.debug("Booted up the Streamlit server");

  console.debug("Setting up the HTTP server");
  // Pull the http server instance from Python world to JS world and set up it.
  httpServer = pyodide.globals.get("server").copy();
  console.debug("Set up the HTTP server");

  ctx.postMessage({
    type: "event:loaded",
  });
}

const pyodideReadyPromise = loadPyodideAndPackages().catch((error) => {
  ctx.postMessage({
    type: "event:error",
    data: {
      error,
    },
  });
  throw error;
});

/**
 * Process a message sent to the worker.
 *
 * @param event The message event to process
 */
self.onmessage = async (event: MessageEvent<InMessage>): Promise<void> => {
  const msg = event.data;

  // handle Cognite data
  if (event.data.type === "newToken") {
    token = data.token;
    project = data.project;
    baseUrl = data.baseUrl;

    if (token && project && baseUrl) {
      if (pyodide) {
        // If kernel is ready, set new values
        await pyodide.runPythonAsync(`
        import os
        os.environ["COGNITE_TOKEN"] = "${token}"
        os.environ["COGNITE_PROJECT"] = "${project}"
        os.environ["COGNITE_BASE_URL"] = "${baseUrl}"
        # Set flag to tell the SDK that we are inside of a Fusion Notebook:
        os.environ["COGNITE_FUSION_NOTEBOOK"] = "1"
      `);
      }
    }
  }

  // Special case for transmitting the initial data
  if (msg.type === "initData") {
    initDataPromiseDelegate.resolve(msg.data);
    return;
  }

  await pyodideReadyPromise;

  const messagePort = event.ports[0];

  try {
    switch (msg.type) {
      case "websocket:connect": {
        console.debug("websocket:connect", msg.data);

        const { path } = msg.data;

        httpServer.start_websocket(
          path,
          (messageProxy: any, binary: boolean) => {
            // XXX: Now there is no session mechanism

            if (binary) {
              const buffer = messageProxy.getBuffer("u8");
              messageProxy.destroy();
              const payload = new Uint8ClampedArray(
                buffer.data.buffer,
                buffer.data.byteOffset,
                buffer.data.byteLength
              );
              ctx.postMessage({
                type: "websocket:message",
                data: {
                  payload: new Uint8Array(payload),
                },
              });
            } else {
              ctx.postMessage({
                type: "websocket:message",
                data: {
                  payload: messageProxy,
                },
              });
            }
          }
        );

        messagePort.postMessage({
          type: "reply",
        });
        break;
      }
      case "websocket:send": {
        console.debug("websocket:send", msg.data);

        const { payload } = msg.data;

        httpServer.receive_websocket_from_js(payload);
        break;
      }
      case "http:request": {
        console.debug("http:request", msg.data);

        const { request } = msg.data;

        const onResponse = (statusCode: number, _headers: any, _body: any) => {
          const headers = _headers.toJs();
          const body = _body.toJs();
          console.debug({ statusCode, headers, body });

          const reply: ReplyMessageHttpResponse = {
            type: "http:response",
            data: {
              response: {
                statusCode,
                headers,
                body,
              },
            },
          };
          messagePort.postMessage(reply);
        };

        httpServer.receive_http_from_js(
          request.method,
          request.path,
          request.headers,
          request.body,
          onResponse
        );
        break;
      }
      case "file:write": {
        const { path, data: fileData, opts } = msg.data;

        console.debug(`Write a file "${path}"`);
        writeFileWithParents(pyodide, path, fileData, opts);
        messagePort.postMessage({
          type: "reply",
        });
        break;
      }
      case "file:rename": {
        const { oldPath, newPath } = msg.data;

        console.debug(`Rename "${oldPath}" to ${newPath}`);
        renameWithParents(pyodide, oldPath, newPath);
        messagePort.postMessage({
          type: "reply",
        });
        break;
      }
      case "file:unlink": {
        const { path } = msg.data;

        console.debug(`Remove "${path}`);
        pyodide.FS.unlink(path);
        messagePort.postMessage({
          type: "reply",
        });
        break;
      }
      case "install": {
        const { requirements } = msg.data;

        const micropip = pyodide.pyimport("micropip");

        verifyRequirements(requirements); // Blocks the not allowed wheel URL schemes.
        await micropip.install
          .callKwargs(requirements, { keep_going: true })
          .then(() => {
            if (requirements.includes("matplotlib")) {
              return pyodide.runPythonAsync(`
                from stlite_server.bootstrap import _fix_matplotlib_crash
                _fix_matplotlib_crash()
              `);
            }
          })
          .then(() => {
            console.debug("Successfully installed");
            messagePort.postMessage({
              type: "reply",
            });
          });
      }
    }
  } catch (error) {
    console.error(error);

    if (!(error instanceof Error)) {
      throw error;
    }

    // The `error` object may contain non-serializable properties such as function (for example Pyodide.FS.ErrnoError which has a `.setErrno` function),
    // so it must be converted to a plain object before sending it to the main thread.
    // Otherwise, the following error will be thrown:
    // `Uncaught (in promise) DOMException: Failed to execute 'postMessage' on 'MessagePort': #<Object> could not be cloned.`
    // Also, the JSON.stringify() and JSON.parse() approach like https://stackoverflow.com/a/42376465/13103190
    // does not work for Error objects because the Error object is not enumerable.
    // So we use the following approach to clone the Error object.
    const cloneableError = new Error(error.message);
    cloneableError.name = error.name;
    cloneableError.stack = error.stack;

    messagePort.postMessage({
      type: "reply",
      error: cloneableError,
    });
  }
};

ctx.postMessage({
  type: "event:start",
});

const patchCognite = async (): Promise<void> => {
  // If token has been passed already, set token etc
  await pyodide.runPythonAsync(`
    import os
    os.environ["COGNITE_TOKEN"] = "${token}"
    os.environ["COGNITE_PROJECT"] = "${project}"
    os.environ["COGNITE_BASE_URL"] = "${baseUrl}"
    # Set flag to tell the SDK that we are inside of a Fusion Notebook:
    os.environ["COGNITE_FUSION_NOTEBOOK"] = "1"
  `);
};<|MERGE_RESOLUTION|>--- conflicted
+++ resolved
@@ -11,11 +11,6 @@
 } from "./types";
 
 let pyodide: Pyodide.PyodideInterface;
-
-// Cognite
-let token: string;
-let baseUrl: string;
-let project: string;
 
 let httpServer: any;
 
@@ -87,18 +82,11 @@
   postProgressMessage("Loading Pyodide.");
 
   console.debug("Loading Pyodide");
-<<<<<<< HEAD
-  pyodide = await loadPyodide({
-=======
   pyodide = await initPyodide(pyodideUrl, {
     stdout: console.log,
->>>>>>> 1739c1ce
     stderr: console.error,
   });
   console.debug("Loaded Pyodide");
-
-  console.debug("Patch Cognite");
-  patchCognite();
 
   // Mount files
   postProgressMessage("Mounting files.");
@@ -234,6 +222,8 @@
       console.info(msg);
     } else if (msg.startsWith("DEBUG")) {
       console.debug(msg);
+    } else {
+      console.log(msg);
     }
   };
   self.__logCallback__ = logCallback;
@@ -331,27 +321,6 @@
  */
 self.onmessage = async (event: MessageEvent<InMessage>): Promise<void> => {
   const msg = event.data;
-
-  // handle Cognite data
-  if (event.data.type === "newToken") {
-    token = data.token;
-    project = data.project;
-    baseUrl = data.baseUrl;
-
-    if (token && project && baseUrl) {
-      if (pyodide) {
-        // If kernel is ready, set new values
-        await pyodide.runPythonAsync(`
-        import os
-        os.environ["COGNITE_TOKEN"] = "${token}"
-        os.environ["COGNITE_PROJECT"] = "${project}"
-        os.environ["COGNITE_BASE_URL"] = "${baseUrl}"
-        # Set flag to tell the SDK that we are inside of a Fusion Notebook:
-        os.environ["COGNITE_FUSION_NOTEBOOK"] = "1"
-      `);
-      }
-    }
-  }
 
   // Special case for transmitting the initial data
   if (msg.type === "initData") {
@@ -480,6 +449,7 @@
 
         const micropip = pyodide.pyimport("micropip");
 
+        console.debug("Install the requirements:", requirements);
         verifyRequirements(requirements); // Blocks the not allowed wheel URL schemes.
         await micropip.install
           .callKwargs(requirements, { keep_going: true })
@@ -526,16 +496,4 @@
 
 ctx.postMessage({
   type: "event:start",
-});
-
-const patchCognite = async (): Promise<void> => {
-  // If token has been passed already, set token etc
-  await pyodide.runPythonAsync(`
-    import os
-    os.environ["COGNITE_TOKEN"] = "${token}"
-    os.environ["COGNITE_PROJECT"] = "${project}"
-    os.environ["COGNITE_BASE_URL"] = "${baseUrl}"
-    # Set flag to tell the SDK that we are inside of a Fusion Notebook:
-    os.environ["COGNITE_FUSION_NOTEBOOK"] = "1"
-  `);
-};+});