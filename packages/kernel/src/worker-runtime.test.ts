import fsPromises from "node:fs/promises";
import path from "node:path";
import type { PyodideInterface } from "pyodide";
import stliteLibWheelUrl from "stlite_lib.whl"; // This is an alias configured in vitest.config.ts
import streamlitWheelUrl from "streamlit.whl"; // This is an alias configured in vitest.config.ts
import {
  afterAll,
  afterEach,
  beforeAll,
  beforeEach,
  expect,
  suite,
  test,
  vitest,
} from "vitest";
import { getCodeCompletions } from "./language-server/code_completion";
import { WorkerInitialData } from "./types";
import { type PostMessageFn } from "./worker-runtime";

const pyodideUrl = path.resolve("../../node_modules/pyodide/pyodide.mjs"); // Installed at the Yarn workspace root;

function getWheelInstallPath(wheelImportUrl: string): string {
  // `wheelImportUrl` is like `/path/to/stlite_lib.whl` that is a URL path.
  // We need to convert it to a local file path so that it can be referred to in the test environment i.e. Node.js.
  // Also, we need to add `file://` scheme to it so that `micropip.install()` can install it.
  return "file://" + path.resolve("." + wheelImportUrl);
}

interface InitializeWorkerEnvOptions {
  entrypoint: string;
  files: WorkerInitialData["files"];
  requirements?: WorkerInitialData["requirements"];
  languageServer?: boolean;
}
async function initializeWorkerEnv(
  options: InitializeWorkerEnvOptions
): Promise<PyodideInterface> {
  const pyodideLoader: typeof import("./pyodide-loader") =
    await vitest.importActual("./pyodide-loader");
  const initPyodide = pyodideLoader.initPyodide;

  // Get the Pyodide instance from the initializer called in the worker by spying on it.
  let pyodide: PyodideInterface;
  const initPyodideMock = vitest
    .fn()
    .mockImplementation(async (...args: Parameters<typeof initPyodide>) => {
      pyodide = await initPyodide(...args);
      return pyodide;
    });
  // Use `doMock` to work with the async import of `pyodide-loader` below.
  vitest.doMock("./pyodide-loader", () => ({
    initPyodide: initPyodideMock,
  }));

  // Use async-import in combination with `vi.resetModules()` in `beforeEach()`
  // to reset the module cache and re-import the module.
  const { startWorkerEnv } = await import("./worker-runtime");

  return new Promise<PyodideInterface>((resolve, reject) => {
    const postMessage: PostMessageFn = (message) => {
      if (message.type === "event:loaded") {
        expect(initPyodideMock).toHaveBeenCalled();
        initPyodideMock.mockRestore();
        resolve(pyodide);
      } else if (message.type === "event:error") {
        reject(message.data.error);
      }
    };

    const onMessage = startWorkerEnv(pyodideUrl, postMessage, undefined);

    // Send the initializer message to the worker.
    onMessage(
      new MessageEvent("message", {
        data: {
          type: "initData",
          data: {
            files: options.files,
            entrypoint: options.entrypoint,
            wheels: {
              stliteLib: getWheelInstallPath(
                stliteLibWheelUrl as unknown as string
              ),
              streamlit: getWheelInstallPath(
                streamlitWheelUrl as unknown as string
              ),
            },
            archives: [],
            requirements: options.requirements ?? [],
            moduleAutoLoad: false,
            prebuiltPackageNames: [],
            languageServer: options.languageServer ?? false,
          },
        },
      })
    );
  });
}

const TEST_SOURCES: {
  files: Record<string, string>;
  entrypoint: string;
  requirements?: string[];
  additionalAppTestCode?: string;
}[] = [
  {
    entrypoint: "data.column_config.py",
    requirements: ["faker"],
    files: {
      "data.column_config.py": path.resolve(
        __dirname,
        "../../sharing-editor/public/samples/011_component_gallery/pages/data.column_config.py"
      ),
    },
  },
  {
    entrypoint: "chat.echo.py",
    files: {
      "chat.echo.py": path.resolve(
        __dirname,
        "../../sharing-editor/public/samples/011_component_gallery/pages/chat.echo.py"
      ),
    },
  },
  {
    entrypoint: "media.logo.py",
    files: {
      "media.logo.py": path.resolve(
        __dirname,
        "../../sharing-editor/public/samples/011_component_gallery/pages/media.logo.py"
      ),
      "pages/images/horizontal_red.png": path.resolve(
        __dirname,
        "../../sharing-editor/public/samples/011_component_gallery/pages/images/horizontal_red.png"
      ),
      "pages/images/icon_red.png": path.resolve(
        __dirname,
        "../../sharing-editor/public/samples/011_component_gallery/pages/images/icon_red.png"
      ),
    },
  },
  {
    // Checks if the async customization of st.write_stream() and runtime AST manipulation works.
    entrypoint: "text.write_stream.py",
    files: {
      "text.write_stream.py": path.resolve(
        __dirname,
        "../../sharing-editor/public/samples/011_component_gallery/pages/text.write_stream.py"
      ),
    },
    additionalAppTestCode: `
at.button[0].click()
await at.run(timeout=20)
`,
  },
  {
    // Checks if the Parquet serializer's auto-fixing of non-string column names works. Ref: https://github.com/whitphx/stlite/issues/978
    entrypoint: "layout.columns2.py",
    files: {
      "layout.columns2.py": path.resolve(
        __dirname,
        "../../sharing-editor/public/samples/011_component_gallery/pages/layout.columns2.py"
      ),
    },
  },
];

suite("Worker intergration test running an app", async () => {
  beforeEach(() => {
    vitest.resetModules();
  });
  afterEach(() => {
    vitest.restoreAllMocks();
  });

  for (const testSource of TEST_SOURCES) {
    test(
      // NOTE: Vitest doesn't support concurrent tests in a single file: https://github.com/vitest-dev/vitest/issues/1530
      `Running ${testSource.entrypoint}`,
      async () => {
        const files = Object.fromEntries(
          await Promise.all(
            Object.entries(testSource.files).map(
              async ([filename, filepath]) => {
                const content = await fsPromises.readFile(filepath);
                return [filename, { data: content }];
              }
            )
          )
        );

        const pyodide = await initializeWorkerEnv({
          entrypoint: testSource.entrypoint,
          files,
          requirements: testSource.requirements,
        });

        pyodide.globals.set(
          "__additionalAppTestCode__",
          testSource.additionalAppTestCode
        );

        // The code above setting up the worker env is good enough to check if the worker is set up correctly,
        // but it doesn't check the error occurred inside the Streamlit app running in the worker.
        // So, we use the code below to test if the Streamlit app runs without any error.
        await pyodide.runPythonAsync(`
import ast
import asyncio
import warnings
from streamlit.testing.v1 import AppTest

at = AppTest.from_file("${testSource.entrypoint}")

with warnings.catch_warnings(record=True) as w:  # Test warning messages. Ref: https://docs.python.org/3/library/warnings.html#testing-warnings
    warnings.simplefilter("always")
    warnings.filterwarnings("ignore", message=r"\\n?Pyarrow will become a required dependency of pandas in the next major release of pandas")  # Ignore PyArrow version warning from Pandas (https://github.com/pandas-dev/pandas/blob/v2.2.0/pandas/__init__.py#L221-L231)

    await at.run()

    if __additionalAppTestCode__:
        bytecode = compile(__additionalAppTestCode__, "<string>", "exec", flags=ast.PyCF_ALLOW_TOP_LEVEL_AWAIT)
        await eval(bytecode)

assert not at.exception, f"Exception occurred: {at.exception}"
assert len(w) == 0, f"Warning occurred: {w[0].message if w else None}"
        `);
      },
      {
        timeout: 60 * 1000,
      }
    );
  }
});

suite(
  "Worker language server test",
  async () => {
    let pyodide: PyodideInterface;
    beforeAll(async () => {
      vitest.resetModules();
      const filePath = path.resolve(
        __dirname,
<<<<<<< HEAD
        "../../sharing-editor/public/samples/011_component_gallery/pages/chat.input.py"
=======
        "../../sharing-editor/public/samples/011_component_gallery/pages/chat.input.py",
>>>>>>> a4d30331
      );
      const content = await fsPromises.readFile(filePath);

      pyodide = await initializeWorkerEnv({
        entrypoint: "chat.input.py",
        files: {
          "chat.input.py": { data: content },
        },
        languageServer: true,
      });
    });
    afterAll(() => {
      vitest.restoreAllMocks();
    });

    test("should give suggestions starting with word after the cursor", async () => {
      // Should give suggestions starting with word after the cursor
      const code = `import streamlit as st
st.te
`;
      const autocompleteResults = await getCodeCompletions(
        {
          code: code,
          currentLine: "st.te",
          currentLineNumber: 2,
          offset: 5,
        },
<<<<<<< HEAD
        pyodide as PyodideInterface
=======
        pyodide as PyodideInterface,
>>>>>>> a4d30331
      );

      // Should give suggestions for the word after the comma
      expect(
<<<<<<< HEAD
        autocompleteResults.items.map((item: { label: string }) => item.label)
=======
        autocompleteResults.items.map((item: { label: string }) => item.label),
>>>>>>> a4d30331
      ).toEqual(["text", "text_area", "text_input"]);
    });

    test("should create correct text_edit range for the words after the cursor", async () => {
      // Should give suggestions starting with word after the cursor
      const code = `import streamlit as st
st.te
`;
      const autocompleteResults = await getCodeCompletions(
        {
          code: code,
          currentLine: "st.te",
          currentLineNumber: 2,
          offset: 3,
        },
<<<<<<< HEAD
        pyodide as PyodideInterface
=======
        pyodide as PyodideInterface,
>>>>>>> a4d30331
      );

      const firstItem = autocompleteResults.items[0];
      expect(firstItem.label).toEqual("altair_chart");
      expect(firstItem.textEdit.range.start).toEqual(
<<<<<<< HEAD
        expect.objectContaining({ line: 2, character: 3 })
      );
      expect(firstItem.textEdit.range.end).toEqual(
        expect.objectContaining({ line: 2, character: 5 })
=======
        expect.objectContaining({ line: 2, character: 3 }),
      );
      expect(firstItem.textEdit.range.end).toEqual(
        expect.objectContaining({ line: 2, character: 5 }),
>>>>>>> a4d30331
      );
    });

    test("should return suggestions for a module when no prefix after the cursor is present", async () => {
      // Should give suggestions for a module when no prefix is present
      const code = `import streamlit as st
st.
`;
      const autocompleteResults = await getCodeCompletions(
        {
          code: code,
          currentLine: "st.",
          currentLineNumber: 2,
          offset: 3,
        },
<<<<<<< HEAD
        pyodide as PyodideInterface
=======
        pyodide as PyodideInterface,
>>>>>>> a4d30331
      );

      expect(
        autocompleteResults.items
          .map((item: { label: string }) => item.label)
<<<<<<< HEAD
          .slice(0, 8)
=======
          .slice(0, 8),
>>>>>>> a4d30331
      ).toEqual([
        "altair_chart",
        "area_chart",
        "audio",
        "audio_input",
        "balloons",
        "bar_chart",
        "bokeh_chart",
        "button",
      ]);
    });

    test("should return and prioritize function arguments", async () => {
      // Should give function arguments suggestions
      const code = `import streamlit as st
x = {}
st.title()
`;
      const autocompleteResults = await getCodeCompletions(
        {
          code: code,
          currentLine: "st.title()",
          currentLineNumber: 3,
          offset: 9,
        },
<<<<<<< HEAD
        pyodide as PyodideInterface
=======
        pyodide as PyodideInterface,
>>>>>>> a4d30331
      );

      // the code editors use sortText to sort the items in the list
      // before showing them on the UI
      // function arguments have always bigger priority then other suggestions
      expect(
        autocompleteResults.items
          .map((item: { sortText: string }) => item.sortText)
          .sort()
<<<<<<< HEAD
          .slice(0, 3)
=======
          .slice(0, 3),
>>>>>>> a4d30331
      ).toEqual(["aaanchor=", "aabody=", "aahelp="]);
    });

    test("should give suggestions for local functions", async () => {
      // Should give suggestions for local functions
      const code = `import json
def handle(param_1: int, limit: str = "default") -> str:
  """
  This function returns the parameters as a string.
  """
  return f"Result - param_1: {param_1}, limit: {limit}"

hand
`;
      const autocompleteResults = await getCodeCompletions(
        {
          code: code,
          currentLine: "handle",
          currentLineNumber: 8,
          offset: 4,
        },
<<<<<<< HEAD
        pyodide as PyodideInterface
=======
        pyodide as PyodideInterface,
>>>>>>> a4d30331
      );

      expect(
        autocompleteResults.items.map(
          (item: { label: string; documentation: string }) => ({
            label: item.label,
            documentation: item.documentation.trim(),
<<<<<<< HEAD
          })
        )
=======
          }),
        ),
>>>>>>> a4d30331
      ).toEqual([
        {
          label: "handle",
          documentation: "This function returns the parameters as a string.",
        },
      ]);
    });

    test("should handle invalid requests and return empty response", async () => {
      const code = `import math
<<<<<<< HEAD
      math.cos()
=======
math.cos()
>>>>>>> a4d30331
      `;

      const suggestions = await getCodeCompletions(
        {
          code: code,
          currentLine: "math",
          currentLineNumber: 3,
          offset: 5,
        },
<<<<<<< HEAD
        pyodide as PyodideInterface
=======
        pyodide as PyodideInterface,
>>>>>>> a4d30331
      );

      expect(suggestions).toEqual(
        expect.objectContaining({
          items: [],
<<<<<<< HEAD
        })
=======
        }),
>>>>>>> a4d30331
      );
    });

    test("should handle invalid requests when the code contains string literals", async () => {
      const code = `'''`;

      const suggestions = await getCodeCompletions(
        {
          code: code,
          currentLine: "'''",
          currentLineNumber: 1,
          offset: 1,
        },
<<<<<<< HEAD
        pyodide as PyodideInterface
=======
        pyodide as PyodideInterface,
>>>>>>> a4d30331
      );

      expect(suggestions).toEqual(
        expect.objectContaining({
          items: [],
<<<<<<< HEAD
        })
=======
        }),
>>>>>>> a4d30331
      );
    });
  },
  {
    // the tests take bit longer to execute
    // because we are loading pyodide,files..etc.
    // giving extra buffer time so that the test doesn't timeout
    // usually it takes way less time, max 7-8s
    timeout: 60 * 1000,
<<<<<<< HEAD
  }
=======
  },
>>>>>>> a4d30331
);<|MERGE_RESOLUTION|>--- conflicted
+++ resolved
@@ -33,7 +33,7 @@
   languageServer?: boolean;
 }
 async function initializeWorkerEnv(
-  options: InitializeWorkerEnvOptions
+  options: InitializeWorkerEnvOptions,
 ): Promise<PyodideInterface> {
   const pyodideLoader: typeof import("./pyodide-loader") =
     await vitest.importActual("./pyodide-loader");
@@ -79,10 +79,10 @@
             entrypoint: options.entrypoint,
             wheels: {
               stliteLib: getWheelInstallPath(
-                stliteLibWheelUrl as unknown as string
+                stliteLibWheelUrl as unknown as string,
               ),
               streamlit: getWheelInstallPath(
-                streamlitWheelUrl as unknown as string
+                streamlitWheelUrl as unknown as string,
               ),
             },
             archives: [],
@@ -92,7 +92,7 @@
             languageServer: options.languageServer ?? false,
           },
         },
-      })
+      }),
     );
   });
 }
@@ -109,7 +109,7 @@
     files: {
       "data.column_config.py": path.resolve(
         __dirname,
-        "../../sharing-editor/public/samples/011_component_gallery/pages/data.column_config.py"
+        "../../sharing-editor/public/samples/011_component_gallery/pages/data.column_config.py",
       ),
     },
   },
@@ -118,7 +118,7 @@
     files: {
       "chat.echo.py": path.resolve(
         __dirname,
-        "../../sharing-editor/public/samples/011_component_gallery/pages/chat.echo.py"
+        "../../sharing-editor/public/samples/011_component_gallery/pages/chat.echo.py",
       ),
     },
   },
@@ -127,15 +127,15 @@
     files: {
       "media.logo.py": path.resolve(
         __dirname,
-        "../../sharing-editor/public/samples/011_component_gallery/pages/media.logo.py"
+        "../../sharing-editor/public/samples/011_component_gallery/pages/media.logo.py",
       ),
       "pages/images/horizontal_red.png": path.resolve(
         __dirname,
-        "../../sharing-editor/public/samples/011_component_gallery/pages/images/horizontal_red.png"
+        "../../sharing-editor/public/samples/011_component_gallery/pages/images/horizontal_red.png",
       ),
       "pages/images/icon_red.png": path.resolve(
         __dirname,
-        "../../sharing-editor/public/samples/011_component_gallery/pages/images/icon_red.png"
+        "../../sharing-editor/public/samples/011_component_gallery/pages/images/icon_red.png",
       ),
     },
   },
@@ -145,7 +145,7 @@
     files: {
       "text.write_stream.py": path.resolve(
         __dirname,
-        "../../sharing-editor/public/samples/011_component_gallery/pages/text.write_stream.py"
+        "../../sharing-editor/public/samples/011_component_gallery/pages/text.write_stream.py",
       ),
     },
     additionalAppTestCode: `
@@ -159,7 +159,7 @@
     files: {
       "layout.columns2.py": path.resolve(
         __dirname,
-        "../../sharing-editor/public/samples/011_component_gallery/pages/layout.columns2.py"
+        "../../sharing-editor/public/samples/011_component_gallery/pages/layout.columns2.py",
       ),
     },
   },
@@ -184,9 +184,9 @@
               async ([filename, filepath]) => {
                 const content = await fsPromises.readFile(filepath);
                 return [filename, { data: content }];
-              }
-            )
-          )
+              },
+            ),
+          ),
         );
 
         const pyodide = await initializeWorkerEnv({
@@ -197,7 +197,7 @@
 
         pyodide.globals.set(
           "__additionalAppTestCode__",
-          testSource.additionalAppTestCode
+          testSource.additionalAppTestCode,
         );
 
         // The code above setting up the worker env is good enough to check if the worker is set up correctly,
@@ -227,7 +227,7 @@
       },
       {
         timeout: 60 * 1000,
-      }
+      },
     );
   }
 });
@@ -240,11 +240,7 @@
       vitest.resetModules();
       const filePath = path.resolve(
         __dirname,
-<<<<<<< HEAD
-        "../../sharing-editor/public/samples/011_component_gallery/pages/chat.input.py"
-=======
         "../../sharing-editor/public/samples/011_component_gallery/pages/chat.input.py",
->>>>>>> a4d30331
       );
       const content = await fsPromises.readFile(filePath);
 
@@ -272,20 +268,12 @@
           currentLineNumber: 2,
           offset: 5,
         },
-<<<<<<< HEAD
-        pyodide as PyodideInterface
-=======
-        pyodide as PyodideInterface,
->>>>>>> a4d30331
+        pyodide as PyodideInterface,
       );
 
       // Should give suggestions for the word after the comma
       expect(
-<<<<<<< HEAD
-        autocompleteResults.items.map((item: { label: string }) => item.label)
-=======
         autocompleteResults.items.map((item: { label: string }) => item.label),
->>>>>>> a4d30331
       ).toEqual(["text", "text_area", "text_input"]);
     });
 
@@ -301,27 +289,16 @@
           currentLineNumber: 2,
           offset: 3,
         },
-<<<<<<< HEAD
-        pyodide as PyodideInterface
-=======
-        pyodide as PyodideInterface,
->>>>>>> a4d30331
+        pyodide as PyodideInterface,
       );
 
       const firstItem = autocompleteResults.items[0];
       expect(firstItem.label).toEqual("altair_chart");
       expect(firstItem.textEdit.range.start).toEqual(
-<<<<<<< HEAD
-        expect.objectContaining({ line: 2, character: 3 })
-      );
-      expect(firstItem.textEdit.range.end).toEqual(
-        expect.objectContaining({ line: 2, character: 5 })
-=======
         expect.objectContaining({ line: 2, character: 3 }),
       );
       expect(firstItem.textEdit.range.end).toEqual(
         expect.objectContaining({ line: 2, character: 5 }),
->>>>>>> a4d30331
       );
     });
 
@@ -337,21 +314,13 @@
           currentLineNumber: 2,
           offset: 3,
         },
-<<<<<<< HEAD
-        pyodide as PyodideInterface
-=======
-        pyodide as PyodideInterface,
->>>>>>> a4d30331
+        pyodide as PyodideInterface,
       );
 
       expect(
         autocompleteResults.items
           .map((item: { label: string }) => item.label)
-<<<<<<< HEAD
-          .slice(0, 8)
-=======
           .slice(0, 8),
->>>>>>> a4d30331
       ).toEqual([
         "altair_chart",
         "area_chart",
@@ -377,11 +346,7 @@
           currentLineNumber: 3,
           offset: 9,
         },
-<<<<<<< HEAD
-        pyodide as PyodideInterface
-=======
-        pyodide as PyodideInterface,
->>>>>>> a4d30331
+        pyodide as PyodideInterface,
       );
 
       // the code editors use sortText to sort the items in the list
@@ -391,11 +356,7 @@
         autocompleteResults.items
           .map((item: { sortText: string }) => item.sortText)
           .sort()
-<<<<<<< HEAD
-          .slice(0, 3)
-=======
           .slice(0, 3),
->>>>>>> a4d30331
       ).toEqual(["aaanchor=", "aabody=", "aahelp="]);
     });
 
@@ -417,11 +378,7 @@
           currentLineNumber: 8,
           offset: 4,
         },
-<<<<<<< HEAD
-        pyodide as PyodideInterface
-=======
-        pyodide as PyodideInterface,
->>>>>>> a4d30331
+        pyodide as PyodideInterface,
       );
 
       expect(
@@ -429,13 +386,8 @@
           (item: { label: string; documentation: string }) => ({
             label: item.label,
             documentation: item.documentation.trim(),
-<<<<<<< HEAD
-          })
-        )
-=======
           }),
         ),
->>>>>>> a4d30331
       ).toEqual([
         {
           label: "handle",
@@ -446,11 +398,7 @@
 
     test("should handle invalid requests and return empty response", async () => {
       const code = `import math
-<<<<<<< HEAD
-      math.cos()
-=======
 math.cos()
->>>>>>> a4d30331
       `;
 
       const suggestions = await getCodeCompletions(
@@ -460,21 +408,13 @@
           currentLineNumber: 3,
           offset: 5,
         },
-<<<<<<< HEAD
-        pyodide as PyodideInterface
-=======
-        pyodide as PyodideInterface,
->>>>>>> a4d30331
+        pyodide as PyodideInterface,
       );
 
       expect(suggestions).toEqual(
         expect.objectContaining({
           items: [],
-<<<<<<< HEAD
-        })
-=======
         }),
->>>>>>> a4d30331
       );
     });
 
@@ -488,21 +428,13 @@
           currentLineNumber: 1,
           offset: 1,
         },
-<<<<<<< HEAD
-        pyodide as PyodideInterface
-=======
-        pyodide as PyodideInterface,
->>>>>>> a4d30331
+        pyodide as PyodideInterface,
       );
 
       expect(suggestions).toEqual(
         expect.objectContaining({
           items: [],
-<<<<<<< HEAD
-        })
-=======
         }),
->>>>>>> a4d30331
       );
     });
   },
@@ -512,9 +444,5 @@
     // giving extra buffer time so that the test doesn't timeout
     // usually it takes way less time, max 7-8s
     timeout: 60 * 1000,
-<<<<<<< HEAD
-  }
-=======
-  },
->>>>>>> a4d30331
+  },
 );