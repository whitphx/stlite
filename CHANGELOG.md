# Changelog

All notable changes to this project will be documented in this file.

The format is based on [Keep a Changelog](https://keepachangelog.com/en/1.0.0/),
and this project adheres to [Semantic Versioning](https://semver.org/spec/v2.0.0.html).

## [Unreleased]

<<<<<<< HEAD
### `@stlite/kernel`

#### Changed

- Update Streamlit to 1.27.0, [#671](https://github.com/whitphx/stlite/pull/671)

### `@stlite/mountable`

#### Added

- `disableProgressToasts` and `disableErrorToasts` options, [#671](https://github.com/whitphx/stlite/pull/671)

#### Changed

- Remove `ctx.disableToast()` and `ctx.enableToast()`, [#671](https://github.com/whitphx/stlite/pull/671)
=======
## [0.42.5] - 2024-01-19

### `@stlite/kernel`

#### Fixed

- Install the user-specified requirements and the stlite custom wheels at the same time, [#676](https://github.com/whitphx/stlite/pull/676).
>>>>>>> 062593d4

## [0.42.4] - 2023-12-27

### `@stlite/kernel`

#### Fixed

- Set the `altair` version to `<5.2.0` as a workaround to solve an error of [#662](https://github.com/whitphx/stlite/issues/662), [#668](https://github.com/whitphx/stlite/pull/668).
- Install the user-specified requirements before the Streamlit package, [#664](https://github.com/whitphx/stlite/pull/664).
- Fix `DEVELOPMENT.md`, [#665](https://github.com/whitphx/stlite/pull/665), by @andeplane.

### `@stlite/desktop`

#### Fixed

- Fix the CSP for `st.camera_input()`, [#666](https://github.com/whitphx/stlite/pull/666).

## [0.42.3] - 2023-11-01

### `@stlite/kernel`

#### Fixed

- Use internal implementation of `PromiseDelegate`, [#646](https://github.com/whitphx/stlite/pull/646).

## [0.42.2] - 2023-10-10

### `@stlite/kernel`

#### Fixed

- Error object serialization for inter-thread communication, [#641](https://github.com/whitphx/stlite/pull/641).

## [0.42.1] - 2023-10-09

### `@stlite/kernel`

#### Fixed

- Send error objects from a worker thread to the main thread properly, [#638](https://github.com/whitphx/stlite/pull/638).

## [0.42.0] - 2023-10-08

### `@stlite/mountable`

#### Added

- `.disableToast()` and `.enableToast()`, [#636](https://github.com/whitphx/stlite/pull/636).

#### Changed

- Revert `onError`, [#635](https://github.com/whitphx/stlite/pull/635).

## [0.41.0] - 2023-10-07

### `@stlite/mountable`

#### Added

- Add `onError` option, [#632](https://github.com/whitphx/stlite/pull/632).

## [0.40.0] - 2023-10-04

### `@stlite/mountable`

#### Added

- Add `streamlitConfig` option, [#625](https://github.com/whitphx/stlite/pull/625).

## [0.39.0] - 2023-09-28

### `@stlite/mountable`

#### Added

- Add `pyodideUrl` option, [#620](https://github.com/whitphx/stlite/pull/620).

## [0.38.1] - 2023-09-28

### `@stlite/desktop`

#### Fixed

- Fix the dumped manifest file path, [#618](https://github.com/whitphx/stlite/pull/618).

## [0.38.0] - 2023-08-24

### `@stlite/kernel`

#### Changed

- Switch the data frame serialization method to the standard option of Streamlit by bypassing Arrow serialization using Parquet, with huge support by @LukasMasuch, [#601](https://github.com/whitphx/stlite/pull/601), [whitphx/streamlit#3](https://github.com/whitphx/streamlit/pull/3).

## [0.37.0] - 2023-07-23

### `@stlite/kernel`

#### Changed

- Compile the Streamlit wheel file to bytecode at build time, [#590](https://github.com/whitphx/stlite/pull/590).

## [0.36.0] - 2023-07-03

### `@stlite/desktop`

#### Added

- A custom `package.json` field `stlite.embed` has been added to control the embed mode, [#585](https://github.com/whitphx/stlite/pull/585).

## [0.35.1] - 2023-07-03

### `@stlite/desktop`

#### Fixed

- Unregister an ipc handler, [#584](https://github.com/whitphx/stlite/pull/584).

## [0.35.0] - 2023-06-30

### `@stlite/kernel`

- Update Pyodide to 0.23.3, [#581](https://github.com/whitphx/stlite/pull/581).

## [0.34.0] - 2023-06-28

### `@stlite/kernel`

#### Changed

- Update Streamlit to 1.24.0, [#574](https://github.com/whitphx/stlite/pull/574), [#575](https://github.com/whitphx/stlite/pull/575).

## [0.33.0] - 2023-06-26

### `@stlite/desktop`

#### Fixed

- Package the Pyodide built-in package wheels in the app executables and load them at runtime, [#572](https://github.com/whitphx/stlite/pull/572).

## [0.32.0] - 2023-06-15

### `@stlite/mountable`

#### Added

- An `archives` option to download, unpack, and mount files, [#567](https://github.com/whitphx/stlite/pull/567).

## [0.31.0] - 2023-04-13

### `@stlite/kernel`

#### Changed

- Update Streamlit to 1.21.0, [#550](https://github.com/whitphx/stlite/pull/550).

## [0.30.2] - 2023-04-12

### `@stlite/vscode-stlite`

#### Fixed

- Open the preview in a split panel, [#549](https://github.com/whitphx/stlite/pull/549).

## [0.30.1] - 2023-04-12

### `@stlite/vscode-stlite`

#### Fixed

Fix an error about event handler registrations on mac, [#548](https://github.com/whitphx/stlite/pull/548).

## [0.30.0] - 2023-04-12

### `@stlite/vscode-stlite`

#### Added

- Add configs to set the target and ignored files, [#543](https://github.com/whitphx/stlite/pull/543).
- Sort the entrypoint file candidate list, [#547](https://github.com/whitphx/stlite/pull/547).

## [0.29.15] - 2023-03-29

### `@stlite/vscode-stlite`

#### Fixed

- Remove the `extensionKind` field for the extension to work on VSCode Desktop, [#542](https://github.com/whitphx/stlite/pull/542).

## [0.29.14] - 2023-03-27

### `@stlite/vscode-stlite`

#### Fixed

- Fix the release flow.

## [0.29.13] - 2023-03-27

### `@stlite/vscode-stlite`

#### Fixed

- Update README fixing the image path.

## [0.29.12] - 2023-03-27

### `@stlite/vscode-stlite`

#### Fixed

- Update README adding a screenshot image.

## [0.29.11] - 2023-03-26

### `@stlite/vscode-stlite`

#### Fixed

- Update README.

## [0.29.10] - 2023-03-24

### `@stlite/vscode-stlite`

#### Changed

- Add `extensionKind` field, [#534](https://github.com/whitphx/stlite/pull/534).
- Fix the release workflow so that the VSC extension is released after `@stlite/mountable`, [#535](https://github.com/whitphx/stlite/pull/535).

## [0.29.9] - 2023-03-24

### `@stlite/vscode-stlite`

#### Changed

- Set keywords, [#533](https://github.com/whitphx/stlite/pull/533).

## [0.29.8] - 2023-03-24

### `@stlite/vscode-stlite`

#### Fixed

- Release workflow, [#532](https://github.com/whitphx/stlite/pull/532).

## [0.29.7] - 2023-03-24

### `@stlite/vscode-stlite`

#### Changed

- Fill metadata for the VSCode extension, [#530](https://github.com/whitphx/stlite/pull/530)

## [0.29.6] - 2023-03-24

### `@stlite/vscode-stlite`

#### Changed

- Rename the VSCode command, [#528](https://github.com/whitphx/stlite/pull/528).

## [0.29.5] - 2023-03-23

### `@stlite/vscode-stlite`

#### Fixed

- Avoid duplicated callback registrations, [#526](https://github.com/whitphx/stlite/pull/526).
- Show the preview panel in the active column, [#527](https://github.com/whitphx/stlite/pull/527).

## [0.29.4] - 2023-03-23

### `@stlite/mountable`

#### Fixed

- Show toasts upon kernel method calls, [#523](https://github.com/whitphx/stlite/pull/523).

## [0.29.3] - 2023-03-23

### `@stlite/vscode-stlite`

#### Fixed

- Suppress unnecessary tab creations when clicking page links on MPA, [#520](https://github.com/whitphx/stlite/pull/520).

## [0.29.2] - 2023-03-23

### `@stlite/vscode-stlite`

#### Added

- Create a VSCode extension, [#513](https://github.com/whitphx/stlite/pull/513).

## [0.29.1] - 2023-03-20

### `@stlite/kernel`

#### Fixed

- Support `st.spinner()` with async functions, [#515](https://github.com/whitphx/stlite/pull/515).

## [0.29.0] - 2023-03-19

### `@stlite/kernel`

#### Changed

- Support top-level await, [#514](https://github.com/whitphx/stlite/pull/514).

## [0.28.0] - 2023-03-10

### `@stlite/kernel`

#### Changed

- Update Streamlit to 1.19.0, [#507](https://github.com/whitphx/stlite/pull/507).

## [0.27.3] - 2023-03-05

### `@stlite/desktop`

#### Fixed

- Fix the sample `package.json` in `desktop/README.md`, [#502](https://github.com/whitphx/stlite/pull/502).

### `@stlite/kernel`

#### Fixed

- Disable `ForwardMsg` caching, [#505](https://github.com/whitphx/stlite/pull/505).

## [0.27.2] - 2023-03-01

### `@stlite/kernel`

#### Fixed

- Stop using a wheel file to mock `pyarrow` package, [#497](https://github.com/whitphx/stlite/pull/497), [#499](https://github.com/whitphx/stlite/pull/499).

## [0.27.1] - 2023-03-01

### `@stlite/kernel`

#### Fixed

- `matplotlib` installation, [#496](https://github.com/whitphx/stlite/pull/496).

### `@stlite/desktop`

#### Fixed

- Update Electron to 23.1.1, [#498](https://github.com/whitphx/stlite/pull/498).

## [0.27.0] - 2023-02-24

### `@stlite/kernel`

#### Changed

- Remove Tornado and introduce an original server implementation, [#492](https://github.com/whitphx/stlite/pull/492).

## [0.26.0] - 2023-02-17

### `@stlite/kernel`

#### Changed

- Update Streamlit to 1.18.1, [#482](https://github.com/whitphx/stlite/pull/482).

## [0.25.0] - 2023-02-17

### `@stlite/desktop`

#### Changed

- Set the package versions dynamically based on the jsDelivr API response at build time, [#480](https://github.com/whitphx/stlite/pull/480).

## [0.24.0] - 2023-02-11

### `@stlite/kernel`

#### Changed

- Update Pyodide to 0.22.1, [#478](https://github.com/whitphx/stlite/pull/478).

## [0.23.0] - 2023-02-07

### `@stlite/kernel`

#### Changed

- Update the base Streamlit version to 1.17.0, [#472](https://github.com/whitphx/stlite/pull/472).

## [0.22.2] - 2023-01-21

### `@stlite/desktop`

#### Fixed

- Handling file path separators on Windows, [#466](https://github.com/whitphx/stlite/pull/466).

## [0.22.1] - 2022-12-19

### `@stlite/desktop`

#### Fixed

- Fix the depending Electron version so that the packaging command works, [#452](https://github.com/whitphx/stlite/pull/452).

## [0.22.0] - 2022-12-19

### `@stlite/desktop`, `@stlite/mountable`

#### Added

- Show the booting-up progress on toasts, [#446](https://github.com/whitphx/stlite/pull/446).

## [0.21.3] - 2022-12-16

### `@stlite/desktop`

#### Fixed

- Apply Electron security best practices, [#445](https://github.com/whitphx/stlite/pull/445).

## [0.21.2] - 2022-12-15

### `@stlite/desktop`, `@stlite/desktop-cli`

#### Fixed

- Update README to announce that `@stlite/desktop` should be used instead of `@stlite/desktop-cli`, [#444](https://github.com/whitphx/stlite/pull/444).

## [0.21.1] - 2022-12-15

### `@stlite/desktop`

#### Fixed

- Delete source maps, [#443](https://github.com/whitphx/stlite/pull/443).

## [0.21.0] - 2022-12-15

### `@stlite/desktop`

#### Changed

- Update the dependencies list, [#439](https://github.com/whitphx/stlite/pull/439) and [#442](https://github.com/whitphx/stlite/pull/442).

## [0.20.0] - 2022-12-15

### `@stlite/desktop`, `@stlite/desktop-cli`

#### Changed

- Update the kernel version loaded for desktop apps to v0.19.1, [#434](https://github.com/whitphx/stlite/pull/434).

### `@stlite/kernel`

#### Fixed

- Better logs at the booting-up phase, [#437](https://github.com/whitphx/stlite/pull/437).

## [0.19.1] - 2022-12-14

### `@stlite/sharing-editor`, `@stlite/desktop`, `@stlite/desktop-cli`

#### Fixed

- Lines starting with `#` in `requirements.txt` are ignored as comments, [#432](https://github.com/whitphx/stlite/pull/432).

### `@stlite/desktop-cli`

#### Fixed

- Update the README, [#429](https://github.com/whitphx/stlite/pull/429).

## [0.18.2] - 2022-12-05

### `@stlite/desktop`, `@stlite/desktop-cli`

#### Fixed

- Content-Security-Policy has been updated, [#424](https://github.com/whitphx/stlite/pull/424).

## [0.18.1] - 2022-12-05

### `@stlite/desktop`, `@stlite/desktop-cli`

#### Fixed

- The bug fix of [#414](https://github.com/whitphx/stlite/pull/414) that had not been effective became working, [#420](https://github.com/whitphx/stlite/pull/420).

## [0.18.0] - 2022-12-05

### `@stlite/desktop`, `@stlite/desktop-cli`

#### Changed

- `bin/dump_artifacts.ts` overwrites the `build` directory by default and keep it only when `keepOldBuild` option is specified, [#417](https://github.com/whitphx/stlite/pull/417).

## [0.17.0] - 2022-12-05

### `@stlite/desktop`, `@stlite/desktop-cli`

#### Changed

- `bin/dump_artifacts.ts` crashes when the specified `requirements.txt` does not exist, [#410](https://github.com/whitphx/stlite/pull/410).
- `bin/dump_artifacts.ts` deletes the existing `streamlit_app` directory inside the `build` directory before copying the new one, [#415](https://github.com/whitphx/stlite/pull/415).

#### Fixed

- Content-Security-Policy has been updated to allow components to load arbitrary external resources, [#408](https://github.com/whitphx/stlite/pull/408).
- The bug has been fixed that some resources such as the lazy-loaded component chunks are not properly loaded on the desktop app, [#414](https://github.com/whitphx/stlite/pull/414).

## [0.16.1] - 2022-11-10

### `@stlite/desktop`, `@stlite/desktop-cli`

#### Added

- Package name verification at the dump command, [#398](https://github.com/whitphx/stlite/pull/398).

#### Fixed

- README.md, [#399](https://github.com/whitphx/stlite/pull/399).

## [0.16.0] - 2022-11-10

### `@stlite/desktop`, `@stlite/desktop-cli`

#### Changed

- The command signature of `bin/dump_artifacts.ts` is changed so that the package names are passed as the positional arguments following the source directory name and the `-r` option is used to specify the `requirements.txt`, [#396](https://github.com/whitphx/stlite/pull/396).

## [0.15.0] - 2022-11-08

### `@stlite/kernel`, `@stlite/mountable`

#### Changed

- The `command` option has been removed, [#393](https://github.com/whitphx/stlite/pull/393).

## [0.14.2] - 2022-10-21

### `@stlite/desktop-cli`

#### Fixed

- Fix README, [#336](https://github.com/whitphx/stlite/pull/336), by @chrieke.

## [0.14.0] - 2022-10-16

### `@stlite/kernel`

#### Changed

- Check the wheel URL schemes when installing packages to block local file access, [#352](https://github.com/whitphx/stlite/pull/352).

## [0.13.0] - 2022-10-11

### `@stlite/kernel`

#### Changed

- Upgrade Pyodide to 0.21.3, [#341](https://github.com/whitphx/stlite/pull/341).
- Mock `st.spinner()` as a no-op context manager, [#342](https://github.com/whitphx/stlite/pull/342).

## [0.12.2] - 2022-10-11

### `@stlite/desktop-cli`

#### Fixed

- Fix README, [#338](https://github.com/whitphx/stlite/pull/338).

## [0.12.1] - 2022-10-07

### `@stlite/desktop-cli`

#### Fixed

- Update README explaining the flow to package a Streamlit app into an Electron app, [#334](https://github.com/whitphx/stlite/pull/334).

## [0.12.0] - 2022-10-06

### `@stlite/desktop-cli`

- Release `@stlite/desktop-cli`, a wrapper package of `@stlite/desktop` for the CLI usage, [#330](https://github.com/whitphx/stlite/pull/330).

#### Fixed

## [0.11.0] - 2022-10-06

### `@stlite/desktop`

#### Fixed

- Fix README.md, [#327](https://github.com/whitphx/stlite/pull/327).
- Set up `.npmignore`, [#328](https://github.com/whitphx/stlite/pull/328).

## [0.10.2] - 2022-10-05

### `@stlite/kernel`

#### Fixed

- Avoid loading `micropip` if restoring a site-packages snapshot, [#316](https://github.com/whitphx/stlite/pull/316).

### `@stlite/mountable`

#### Fixed

- Fix the build rule, [#319](https://github.com/whitphx/stlite/pull/319).

## [0.10.1] - 2022-10-02

Same as v0.10.0.

## [0.10.0] - 2022-10-02

### `@stlite/kernel`

#### Added

- Rename `@stlite/stlite-kernel` to `@stlite/kernel`, [#305](https://github.com/whitphx/stlite/pull/305).
- Publish the `@stlite/kernel` NPM package, [#310](https://github.com/whitphx/stlite/pull/310).

## [0.9.0] - 2022-10-02

### `@stlite/stlite-kernel`

- Upgrade Streamlit to v1.13.0, [#307](https://github.com/whitphx/stlite/pull/307).

## [0.8.0] - 2022-10-01

### `@stlite/stlite-kernel`

#### Added

- Add options `pyodideEntrypointUrl` and `mountedSitePackagesSnapshotFilePath`, [#295](https://github.com/whitphx/stlite/pull/295).

#### Fixed

- Fix the wrong error messages, [#300](https://github.com/whitphx/stlite/pull/300).

### `@stlite/desktop`

#### Added

- Created `@stlite/desktop`, [#295](https://github.com/whitphx/stlite/pull/295).

## [0.7.1] - 2022-09-26

### `@stlite/stlite-kernel`

#### Fixed

- Refactoring, [#292](https://github.com/whitphx/stlite/pull/292), [#293](https://github.com/whitphx/stlite/pull/293), [#294](https://github.com/whitphx/stlite/pull/294).

## [0.7.0] - 2022-09-26

### `@stlite/stlite-kernel`

#### Fixed

- Patch the Matplotlib backend after installing it at runtime, [#261](https://github.com/whitphx/stlite/pull/261).
- Implement the message cache and the message queue, [#290](https://github.com/whitphx/stlite/pull/290).

## [0.6.0] - 2022-09-01

### `@stlite/stlite-kernel`

#### Changed

- Use a customized bootstrapping function to avoid unnecessary network access and to be more efficient, [#181](https://github.com/whitphx/stlite/pull/181).

#### Added

- Detailed logs, [#182](https://github.com/whitphx/stlite/pull/182).
- `onProgress` and `onLoad` callbacks, [#189](https://github.com/whitphx/stlite/pull/189).

### `@stlite/playground`

#### Added

- Show the progress of the booting-up process, [#189](https://github.com/whitphx/stlite/pull/189).
- More demo pages, [#190](https://github.com/whitphx/stlite/pull/190).

## [0.5.0] - 2022-08-30

### `@stlite/mountable`

#### Fixed

- Remove the trailing slash from the dynamically pushed URLs, [#179](https://github.com/whitphx/stlite/pull/179).

## [0.4.0] - 2022-08-30

### `@stlite/mountable`

#### Fixed

- History management in MPA, [#172](https://github.com/whitphx/stlite/pull/172)
- Custom components support in MPA, [#176](https://github.com/whitphx/stlite/pull/176).

### The playground app

#### Added

- Multi-page demo, [#170](https://github.com/whitphx/stlite/pull/170) and [#173](https://github.com/whitphx/stlite/pull/173).
- PWA cache update notification, [#177](https://github.com/whitphx/stlite/pull/177).

## [0.3.0] - 2022-08-28

### `@stlite/mountable`

#### Changed

- Rename `main.css` to `stlite.css`, [#169](https://github.com/whitphx/stlite/pull/169).

## [0.2.0] - 2022-08-28

### `@stlite/mountable`

#### Fixed

- Exported `main.css`, [#167](https://github.com/whitphx/stlite/pull/167).

## [0.1.1] - 2022-08-25

### `@stlite/mountable`

#### Changed

- Pyodide has been updated to 0.21.1 ([#162](https://github.com/whitphx/stlite/pull/162)), however, reverted due to [#164](https://github.com/whitphx/stlite/issues/164).

## [0.1.0] - 2022-08-25

The first public release of `@stlite/mountable`.<|MERGE_RESOLUTION|>--- conflicted
+++ resolved
@@ -7,7 +7,6 @@
 
 ## [Unreleased]
 
-<<<<<<< HEAD
 ### `@stlite/kernel`
 
 #### Changed
@@ -23,7 +22,7 @@
 #### Changed
 
 - Remove `ctx.disableToast()` and `ctx.enableToast()`, [#671](https://github.com/whitphx/stlite/pull/671)
-=======
+
 ## [0.42.5] - 2024-01-19
 
 ### `@stlite/kernel`
@@ -31,7 +30,6 @@
 #### Fixed
 
 - Install the user-specified requirements and the stlite custom wheels at the same time, [#676](https://github.com/whitphx/stlite/pull/676).
->>>>>>> 062593d4
 
 ## [0.42.4] - 2023-12-27
 
