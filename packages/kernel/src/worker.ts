import type Pyodide from "pyodide";
import { PromiseDelegate } from "@stlite/common";
import { writeFileWithParents, renameWithParents } from "./file";
import { verifyRequirements } from "./requirements";
import { mockPyArrow } from "./mock";
import type {
  WorkerInitialData,
  OutMessage,
  InMessage,
  ReplyMessageHttpResponse,
} from "./types";
import { LanguageServerEvents } from "./cognite/language-server-types";
import {
<<<<<<< HEAD
  get_code_completions,
  handleHover,
=======
  handleAutoComplete,
>>>>>>> 409e9e77
  importLanguageServerPythonLibraries,
} from "./cognite/language-server-utils";

let pyodide: Pyodide.PyodideInterface;

let tokenIsSet = false;

let httpServer: any;

export interface StliteWorkerContext extends DedicatedWorkerGlobalScope {
  postMessage(message: OutMessage, transfer: Transferable[]): void;
  postMessage(message: OutMessage, options?: StructuredSerializeOptions): void;
}

// Ref: https://v4.webpack.js.org/loaders/worker-loader/#loading-with-worker-loader
const ctx = self as StliteWorkerContext;

const initDataPromiseDelegate = new PromiseDelegate<WorkerInitialData>();

function postProgressMessage(message: string): void {
  ctx.postMessage({
    type: "event:progress",
    data: {
      message,
    },
  });
}

async function initPyodide(
  pyodideUrl: string,
  loadPyodideOptions: Parameters<typeof Pyodide.loadPyodide>[0]
): Promise<Pyodide.PyodideInterface> {
  // Ref: https://github.com/jupyterlite/pyodide-kernel/blob/v0.1.3/packages/pyodide-kernel/src/kernel.ts#L55
  const indexUrl = pyodideUrl.slice(0, pyodideUrl.lastIndexOf("/") + 1);

  // Ref: https://github.com/jupyterlite/pyodide-kernel/blob/v0.1.3/packages/pyodide-kernel/src/worker.ts#L40-L54
  let loadPyodide: typeof Pyodide.loadPyodide;
  if (pyodideUrl.endsWith(".mjs")) {
    // note: this does not work at all in firefox
    const pyodideModule: typeof Pyodide = await import(
      /* webpackIgnore: true */ pyodideUrl
    );
    loadPyodide = pyodideModule.loadPyodide;
  } else {
    importScripts(pyodideUrl);
    loadPyodide = (self as any).loadPyodide;
  }
  return loadPyodide({ ...loadPyodideOptions, indexURL: indexUrl });
}

const DEFAULT_PYODIDE_URL =
  "https://cdn.jsdelivr.net/pyodide/v0.24.1/full/pyodide.js";

/**
 * Load Pyodided and initialize the interpreter.
 *
 * NOTE: This implementation is based on JupyterLite@v0.1.0a16.
 *       Since v0.1.0a17, a wrapper around micropip, piplite, has been introduced
 *       and the importing strategy of pyolite and other packages has been changed.
 *       We might need to catch up it.
 *       https://github.com/jupyterlite/jupyterlite/pull/310
 */
async function loadPyodideAndPackages() {
  const {
    entrypoint,
    files,
    archives,
    requirements,
    wheels,
    mountedSitePackagesSnapshotFilePath,
    pyodideUrl = DEFAULT_PYODIDE_URL,
    streamlitConfig,
  } = await initDataPromiseDelegate.promise;

  postProgressMessage("Loading Pyodide.");

  console.debug("Loading Pyodide");
  pyodide = await initPyodide(pyodideUrl, {
    stdout: console.log,
    stderr: console.error,
  });
  console.debug("Loaded Pyodide");

  // Mount files
  postProgressMessage("Mounting files.");
  await Promise.all(
    Object.keys(files).map(async (path) => {
      const file = files[path];

      let data: string | ArrayBufferView;
      if ("url" in file) {
        console.debug(`Fetch a file from ${file.url}`);
        data = await fetch(file.url)
          .then((res) => res.arrayBuffer())
          .then((buffer) => new Uint8Array(buffer));
      } else {
        data = file.data;
      }
      const { opts } = files[path];

      console.debug(`Write a file "${path}"`);
      writeFileWithParents(pyodide, path, data, opts);
    })
  );

  // Unpack archives
  postProgressMessage("Unpacking archives.");
  await Promise.all(
    archives.map(async (archive) => {
      let buffer: Parameters<Pyodide.PyodideInterface["unpackArchive"]>[0];
      if ("url" in archive) {
        console.debug(`Fetch an archive from ${archive.url}`);
        buffer = await fetch(archive.url).then((res) => res.arrayBuffer());
      } else {
        buffer = archive.buffer;
      }
      const { format, options } = archive;

      console.debug(`Unpack an archive`, { format, options });
      pyodide.unpackArchive(buffer, format, options);
    })
  );

  if (!mountedSitePackagesSnapshotFilePath && !wheels) {
    throw new Error(`Neither snapshot nor wheel files are provided.`);
  }

  if (mountedSitePackagesSnapshotFilePath) {
    // Restore the site-packages director(y|ies) from the mounted snapshot file.
    postProgressMessage("Restoring the snapshot.");

    await pyodide.runPythonAsync(`import tarfile, shutil, site`);

    // Remove "site-packages" directories such as '/lib/python3.10/site-packages'
    // assuming these directories will be extracted from the snapshot archive.
    await pyodide.runPythonAsync(`
      site_packages_dirs = site.getsitepackages()
      for site_packages in site_packages_dirs:
          shutil.rmtree(site_packages)
    `);
    console.debug(`Unarchive ${mountedSitePackagesSnapshotFilePath}`);
    await pyodide.runPythonAsync(`
      with tarfile.open("${mountedSitePackagesSnapshotFilePath}", "r") as tar_gz_file:
          tar_gz_file.extractall("/")
    `);
    console.debug("Restored the snapshot");

    postProgressMessage("Mocking some packages.");
    console.debug("Mock pyarrow");
    mockPyArrow(pyodide);
    console.debug("Mocked pyarrow");
  }

  verifyRequirements(requirements); // Blocks the not allowed wheel URL schemes.
  // NOTE: It's important to install the user-specified requirements and the streamlit package at the same time,
  // which satisfies the following two requirements:
  // 1. It allows users to specify the versions of Streamlit's dependencies via requirements.txt
  // before these versions are automatically resolved by micropip when installing Streamlit from the custom wheel
  // (installing the user-reqs must be earlier than or equal to installing the custom wheels).
  // 2. It also resolves the `streamlit` package version required by the user-specified requirements to the appropriate version,
  // which avoids the problem of https://github.com/whitphx/stlite/issues/675
  // (installing the custom wheels must be earlier than or equal to installing the user-reqs).
  // ===
  // Also, this must be after restoring the snapshot because the snapshot may contain the site-packages.
  postProgressMessage("Installing packages.");
  await pyodide.loadPackage("micropip");
  const micropip = pyodide.pyimport("micropip");
  if (wheels) {
    console.debug(
      "Installing the wheels:",
      wheels,
      "and the requirements:",
      requirements
    );
    await micropip.install.callKwargs(
      [wheels.stliteServer, wheels.streamlit, wheels.jedi, ...requirements],
      { keep_going: true }
    );
    console.debug("Installed the wheels and the requirements");

    postProgressMessage("Mocking some packages.");
    console.debug("Mock pyarrow");
    mockPyArrow(pyodide);
    console.debug("Mocked pyarrow");
  } else {
    console.debug("Installing the requirements:", requirements);
    await micropip.install.callKwargs(requirements, { keep_going: true });
    console.debug("Installed the requirements");
  }

  while (!tokenIsSet) {
    // Wait for Fusion to send token
    await new Promise((r) => setTimeout(r, 50));
  }

  // The following code is necessary to avoid errors like  `NameError: name '_imp' is not defined`
  // at importing installed packages.
  await pyodide.runPythonAsync(`
    import importlib
    importlib.invalidate_caches()
  `);

  postProgressMessage("Loading streamlit package.");
  console.debug("Loading the Streamlit package");
  // Importing the `streamlit` module takes most of the time,
  // so we first run this step independently for clearer logs and easy exec-time profiling.
  // For https://github.com/whitphx/stlite/issues/427
  await pyodide.runPythonAsync(`
      import streamlit.runtime
      import streamlit.web
  `);
  console.debug("Loaded the Streamlit package");

  postProgressMessage("Setting up the loggers.");
  console.debug("Setting the loggers");
  // Fix the Streamlit's logger instantiating strategy, which violates the standard and is problematic for us.
  // See https://github.com/streamlit/streamlit/issues/4742
  await pyodide.runPythonAsync(`
      import logging
      import streamlit.logger

      streamlit.logger.get_logger = logging.getLogger
      streamlit.logger.setup_formatter = None
      streamlit.logger.update_formatter = lambda *a, **k: None
      streamlit.logger.set_log_level = lambda *a, **k: None
  `);
  // Then configure the logger.
  const logCallback = (msg: string) => {
    if (msg.startsWith("CRITICAL") || msg.startsWith("ERROR")) {
      console.error(msg);
    } else if (msg.startsWith("WARNING")) {
      console.warn(msg);
    } else if (msg.startsWith("INFO")) {
      console.info(msg);
    } else if (msg.startsWith("DEBUG")) {
      console.debug(msg);
    } else {
      console.log(msg);
    }
  };
  self.__logCallback__ = logCallback;
  await pyodide.runPythonAsync(`
      from js import __logCallback__


      class JsHandler(logging.Handler):
          def emit(self, record):
              msg = self.format(record)
              __logCallback__(msg)


      main_formatter = logging.Formatter("%(levelname)s:%(name)s:%(message)s")

      js_handler = JsHandler()
      js_handler.setFormatter(main_formatter)

      root_logger = logging.getLogger()
      root_logger.handlers.clear()
      root_logger.addHandler(js_handler)
      root_logger.setLevel(logging.DEBUG)

      streamlit_handler = logging.getLogger("streamlit")
      streamlit_handler.setLevel(logging.DEBUG)
  `);
  console.debug("Set the loggers");

  postProgressMessage(
    "Mocking some Streamlit functions for the browser environment."
  );
  console.debug("Mocking some Streamlit functions");
  // Disable caching. See https://github.com/whitphx/stlite/issues/495
  await pyodide.runPythonAsync(`
    import streamlit

    def is_cacheable_msg(msg):
        return False

    streamlit.runtime.runtime.is_cacheable_msg = is_cacheable_msg
  `);
  console.debug("Mocked some Streamlit functions");

  postProgressMessage("Importing Language Server");
  await importLanguageServerPythonLibraries(pyodide, micropip);

  postProgressMessage("Booting up the Streamlit server.");
  console.debug("Booting up the Streamlit server");
  // The following Python code is based on streamlit.web.cli.main_run().
  self.__streamlitFlagOptions__ = {
    // gatherUsageStats is disabled as default, but can be enabled explicitly by setting it to true.
    "browser.gatherUsageStats": false,
    ...streamlitConfig,
    "runner.fastReruns": false, // Fast reruns do not work well with the async script runner of stlite. See https://github.com/whitphx/stlite/pull/550#issuecomment-1505485865.
  };
  await pyodide.runPythonAsync(`
    from stlite_server.bootstrap import load_config_options, prepare
    from stlite_server.server import Server
    from js import __streamlitFlagOptions__

    flag_options = __streamlitFlagOptions__.to_py()
    load_config_options(flag_options)

    main_script_path = "${entrypoint}"
    command_line = None
    args = []

    prepare(main_script_path, args)

    server = Server(main_script_path, command_line)
    server.start()
  `);
  console.debug("Booted up the Streamlit server");

  console.debug("Setting up the HTTP server");
  // Pull the http server instance from Python world to JS world and set up it.
  httpServer = pyodide.globals.get("server").copy();
  console.debug("Set up the HTTP server");

  ctx.postMessage({
    type: "event:loaded",
  });
}

const pyodideReadyPromise = loadPyodideAndPackages().catch((error) => {
  ctx.postMessage({
    type: "event:error",
    data: {
      error,
    },
  });
  throw error;
});

/**
 * Process a message sent to the worker.
 *
 * @param event The message event to process
 */
self.onmessage = async (event: MessageEvent<InMessage>): Promise<void> => {
  const msg = event.data;

  // Special case for transmitting the initial data
  if (msg.type === "initData") {
    initDataPromiseDelegate.resolve(msg.data);
    return;
  }

  handleCogniteMessage(msg);

  await pyodideReadyPromise;

  const messagePort = event.ports[0];

  try {
    switch (msg.type) {
      case "websocket:connect": {
        console.debug("websocket:connect", msg.data);

        const { path } = msg.data;

        httpServer.start_websocket(
          path,
          (messageProxy: any, binary: boolean) => {
            // XXX: Now there is no session mechanism

            if (binary) {
              const buffer = messageProxy.getBuffer("u8");
              messageProxy.destroy();
              const payload = new Uint8ClampedArray(
                buffer.data.buffer,
                buffer.data.byteOffset,
                buffer.data.byteLength
              );
              ctx.postMessage({
                type: "websocket:message",
                data: {
                  payload: new Uint8Array(payload),
                },
              });
            } else {
              ctx.postMessage({
                type: "websocket:message",
                data: {
                  payload: messageProxy,
                },
              });
            }
          }
        );

        messagePort.postMessage({
          type: "reply",
        });
        break;
      }
      case "websocket:send": {
        console.debug("websocket:send", msg.data);

        const { payload } = msg.data;

        httpServer.receive_websocket_from_js(payload);
        break;
      }
      case "http:request": {
        console.debug("http:request", msg.data);

        const { request } = msg.data;

        const onResponse = (statusCode: number, _headers: any, _body: any) => {
          const headers = _headers.toJs();
          const body = _body.toJs();
          console.debug({ statusCode, headers, body });

          const reply: ReplyMessageHttpResponse = {
            type: "http:response",
            data: {
              response: {
                statusCode,
                headers,
                body,
              },
            },
          };
          messagePort.postMessage(reply);
        };

        httpServer.receive_http_from_js(
          request.method,
          decodeURIComponent(request.path),
          request.headers,
          request.body,
          onResponse
        );
        break;
      }
      case "file:write": {
        const { path, data: fileData, opts } = msg.data;

        console.debug(`Write a file "${path}"`);
        writeFileWithParents(pyodide, path, fileData, opts);
        messagePort.postMessage({
          type: "reply",
        });
        break;
      }
      case "file:rename": {
        const { oldPath, newPath } = msg.data;

        console.debug(`Rename "${oldPath}" to ${newPath}`);
        renameWithParents(pyodide, oldPath, newPath);
        messagePort.postMessage({
          type: "reply",
        });
        break;
      }
      case "file:unlink": {
        const { path } = msg.data;

        console.debug(`Remove "${path}`);
        pyodide.FS.unlink(path);
        messagePort.postMessage({
          type: "reply",
        });
        break;
      }
      case "install": {
        const { requirements } = msg.data;

        const micropip = pyodide.pyimport("micropip");

        console.debug("Install the requirements:", requirements);
        verifyRequirements(requirements); // Blocks the not allowed wheel URL schemes.
        await micropip.install
          .callKwargs(requirements, { keep_going: true })
          .then(() => {
            if (requirements.includes("matplotlib")) {
              return pyodide.runPythonAsync(`
                from stlite_server.bootstrap import _fix_matplotlib_crash
                _fix_matplotlib_crash()
              `);
            }
          })
          .then(() => {
            console.debug("Successfully installed");
            messagePort.postMessage({
              type: "reply",
            });
          });
      }
    }
  } catch (error) {
    console.error(error);

    if (!(error instanceof Error)) {
      throw error;
    }

    // The `error` object may contain non-serializable properties such as function (for example Pyodide.FS.ErrnoError which has a `.setErrno` function),
    // so it must be converted to a plain object before sending it to the main thread.
    // Otherwise, the following error will be thrown:
    // `Uncaught (in promise) DOMException: Failed to execute 'postMessage' on 'MessagePort': #<Object> could not be cloned.`
    // Also, the JSON.stringify() and JSON.parse() approach like https://stackoverflow.com/a/42376465/13103190
    // does not work for Error objects because the Error object is not enumerable.
    // So we use the following approach to clone the Error object.
    const cloneableError = new Error(error.message);
    cloneableError.name = error.name;
    cloneableError.stack = error.stack;

    messagePort.postMessage({
      type: "reply",
      error: cloneableError,
    });
  }
};

ctx.postMessage({
  type: "event:start",
});

const handleCogniteMessage = async (msg: InMessage) => {
  // Fusion sends in a token to the worker, which we need to set in the environment
  if (msg.type === "newToken") {
    const token = msg.data.token;
    const project = msg.data.project;
    const baseUrl = msg.data.baseUrl;
    const fusionUrl = msg.data.fusionUrl;
    const organization = msg.data.organization;

    if (token && project && baseUrl) {
      while (!pyodide) {
        // Wait for pyodide to be ready
        await new Promise((r) => setTimeout(r, 50));
      }

      await pyodide.runPythonAsync(`
        import os
        os.environ["COGNITE_TOKEN"] = "${token}"
        os.environ["COGNITE_PROJECT"] = "${project}"
        os.environ["COGNITE_BASE_URL"] = "${baseUrl}"
        os.environ["COGNITE_FUSION_URL"] = "${fusionUrl}"
        os.environ["COGNITE_ORGANIZATION"] = "${organization}"
        # Set flag to tell the SDK that we are inside of a Fusion Notebook:
        os.environ["COGNITE_FUSION_NOTEBOOK"] = "1"
      `);

      tokenIsSet = true;
    }
  } else if (tokenIsSet && msg.type === LanguageServerEvents.autocomplete) {
<<<<<<< HEAD
    get_code_completions(msg, pyodide, ctx);
  } else if (tokenIsSet && msg.type === LanguageServerEvents.hover) {
    handleHover(msg, pyodide, ctx);
=======
    handleAutoComplete(msg, pyodide, ctx);
>>>>>>> 409e9e77
  }
};<|MERGE_RESOLUTION|>--- conflicted
+++ resolved
@@ -11,12 +11,8 @@
 } from "./types";
 import { LanguageServerEvents } from "./cognite/language-server-types";
 import {
-<<<<<<< HEAD
-  get_code_completions,
   handleHover,
-=======
   handleAutoComplete,
->>>>>>> 409e9e77
   importLanguageServerPythonLibraries,
 } from "./cognite/language-server-utils";
 
@@ -564,12 +560,8 @@
       tokenIsSet = true;
     }
   } else if (tokenIsSet && msg.type === LanguageServerEvents.autocomplete) {
-<<<<<<< HEAD
-    get_code_completions(msg, pyodide, ctx);
+    handleAutoComplete(msg, pyodide, ctx);
   } else if (tokenIsSet && msg.type === LanguageServerEvents.hover) {
     handleHover(msg, pyodide, ctx);
-=======
-    handleAutoComplete(msg, pyodide, ctx);
->>>>>>> 409e9e77
   }
 };