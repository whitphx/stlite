{
  "name": "@stlite/kernel",
  "private": true,
  "description": "",
  "version": "0.63.1",
  "license": "Apache-2.0",
  "main": "dist/index.js",
  "types": "dist/index.d.js",
  "files": [
    "dist/",
    "py/**/*.whl"
  ],
  "scripts": {
    "start": "tsc -w",
    "build": "tsc",
    "test": "vitest",
    "fix:eslint": "eslint --fix 'src/**/*.{ts,tsx}'",
    "fix:prettier": "prettier --write .",
    "check:eslint": "eslint 'src/**/*.{ts,tsx}'",
    "check:prettier": "prettier --check ."
  },
  "devDependencies": {
    "@testing-library/react": "^14.1.2",
    "@types/path-browserify": "^1.0.0",
    "@typescript-eslint/eslint-plugin": "^5.49.0",
    "@typescript-eslint/parser": "^5.49.0",
    "eslint": "^8.33.0",
    "eslint-plugin-react": "^7.30.1",
    "eslint-plugin-react-hooks": "^4.6.0",
    "pyodide": "0.26.2",
    "typescript": "^4.9.4",
    "vitest": "^1.2.2"
  },
  "dependencies": {
    "@jupyterlab/coreutils": "^5.4.2",
    "@stlite/common": "^0.63.1",
<<<<<<< HEAD
    "@streamlit/app": "1.36.0",
    "@streamlit/lib": "1.36.0",
    "@types/node": "^18.11.17",
    "@types/react": "^18.2.0",
    "path-browserify": "^1.0.1",
    "react": "^18.2.0"
=======
    "@streamlit/lib": "1.37.1",
    "path-browserify": "^1.0.1"
>>>>>>> c451bb26
  }
}<|MERGE_RESOLUTION|>--- conflicted
+++ resolved
@@ -34,16 +34,10 @@
   "dependencies": {
     "@jupyterlab/coreutils": "^5.4.2",
     "@stlite/common": "^0.63.1",
-<<<<<<< HEAD
-    "@streamlit/app": "1.36.0",
-    "@streamlit/lib": "1.36.0",
+    "@streamlit/lib": "1.37.1",
     "@types/node": "^18.11.17",
     "@types/react": "^18.2.0",
     "path-browserify": "^1.0.1",
     "react": "^18.2.0"
-=======
-    "@streamlit/lib": "1.37.1",
-    "path-browserify": "^1.0.1"
->>>>>>> c451bb26
   }
 }