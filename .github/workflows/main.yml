name: Test, Build, and Publish

on:
  push:
    branches: [ "main" ]
    tags: [ "v*" ]
  pull_request:
    branches: [ "main" ]

concurrency:
  # https://stackoverflow.com/a/72408109
  group: ${{ github.workflow }}-${{ github.event.pull_request.number || github.ref }}
  cancel-in-progress: ${{ github.ref != 'refs/heads/main' }}

env:
  python-version-file: ".python-version"
  node-version-file: ".nvmrc"
  # To avoid an error like "FATAL ERROR: Reached heap limit Allocation failed - JavaScript heap out of memory".
  # See https://github.com/actions/virtual-environments/issues/70#issuecomment-653886422
  # The Linux VM has 7GB RAM (https://docs.github.com/en/actions/using-github-hosted-runners/about-github-hosted-runners#supported-runners-and-hardware-resources),
  # so we set the max memory size as 6.5 GiB like https://nodejs.org/api/cli.html#--max-old-space-sizesize-in-megabytes
  NODE_OPTIONS: "--max-old-space-size=6656"
  RUN_ALL_TESTS: ${{ github.ref == 'refs/heads/main' || startsWith(github.ref, 'refs/tags/v') }}

jobs:
  changes:  # See https://github.com/dorny/paths-filter#examples
    runs-on: ubuntu-latest
    outputs:
      common: ${{ steps.filter.outputs.common == 'true' || env.RUN_ALL_TESTS == 'true' }}
      kernel: ${{ steps.filter.outputs.kernel == 'true' || env.RUN_ALL_TESTS == 'true' }}
      # stlite-lib: ${{ steps.filter.outputs.stlite-lib == 'true' || env.RUN_ALL_TESTS == 'true' }}
      stlite-lib: true  # This step does not detect changes in the `streamlit` submodule that is needed to trigger the test-stlite-lib job (https://github.com/dorny/paths-filter/issues/143), so skip checking and make it always return true as a workaround.
      mountable: ${{ steps.filter.outputs.mountable == 'true' || env.RUN_ALL_TESTS == 'true' }}
      sharing-editor: ${{ steps.filter.outputs.sharing-editor == 'true' || env.RUN_ALL_TESTS == 'true' }}
      sharing-common: ${{ steps.filter.outputs.sharing-common == 'true' || env.RUN_ALL_TESTS == 'true' }}
      desktop: ${{ steps.filter.outputs.desktop == 'true' || env.RUN_ALL_TESTS == 'true' }}
      vscode-extension: ${{ steps.filter.outputs.vscode-extension == 'true' || env.RUN_ALL_TESTS == 'true' }}
    steps:
    - uses: actions/checkout@v4
    - uses: dorny/paths-filter@v3
      id: filter
      with:
        filters: |
          common:
            - 'packages/common/**/*'
          kernel:
            - 'packages/kernel/**/*'
            # - '!packages/kernel/py/**/*'  # Not supported by paths-filter now: https://github.com/dorny/paths-filter/issues/106
          # stlite-lib:  # We run this job anytime. See above.
          #   - 'packages/kernel/py/stlite-lib/**/*'
          #   - 'streamlit/**/*'
          mountable:
            - 'packages/mountable/**/*'
          sharing-editor:
            - 'packages/sharing-editor/**/*'
          sharing-common:
            - 'packages/sharing-common/**/*'
          desktop:
            - 'packages/desktop/**/*'
          vscode-extension:
            - 'packages/vscode-stlite/**/*'

  test-build-common:
    needs: changes
    if: ${{ needs.changes.outputs.common == 'true' }}

    runs-on: ubuntu-latest

    defaults:
      run:
        working-directory: packages/common

    steps:
    - uses: actions/checkout@v4
      with:
        submodules: true

    - uses: ./.github/actions/init-node
      with:
        node-version-file: ${{ env.node-version-file }}

    - name: Lint
      run: |
        yarn check:eslint
        yarn check:prettier
    - run: yarn test
    - run: yarn build

  test-kernel:
    needs: changes
    if: ${{ needs.changes.outputs.kernel == 'true' }}

    runs-on: ubuntu-latest

    defaults:
      run:
        working-directory: packages/kernel

    steps:
    - uses: actions/checkout@v4
      with:
        submodules: true

    - uses: ./.github/actions/init-all
      with:
        python-version-file: ${{ env.python-version-file }}
        node-version-file: ${{ env.node-version-file }}

    - name: Lint
      run: |
        yarn check:eslint
        yarn check:prettier

    - run: make kernel-test
      working-directory: .

  test-stlite-lib:
    needs: changes
    if: ${{ needs.changes.outputs.stlite-lib == 'true' }}

    runs-on: ubuntu-latest

    steps:
    - uses: actions/checkout@v4
      with:
        submodules: true

    - uses: ./.github/actions/init-all
      with:
        python-version-file: ${{ env.python-version-file }}
        node-version-file: ${{ env.node-version-file }}

    - name: Install dependencies
      shell: bash
      run: |
        . .venv/bin/activate
        cd packages/kernel/py/stlite-lib
        uv sync

    - name: Set up Streamlit and build proto
      run: |
        . .venv/bin/activate
        make streamlit-proto

    - name: Run Ruff
      run: |
        . .venv/bin/activate
        cd packages/kernel/py/stlite-lib
        uv run ruff check --output-format=github .
        uv run ruff format . --check

    - name: Run pyright
      run: |
        . .venv/bin/activate
        cd packages/kernel/py/stlite-lib
        uv run pyright

    - name: Run pytest
      shell: bash
      run: |
        . .venv/bin/activate
        cd packages/kernel/py/stlite-lib
        uv run pytest -v

  test-mountable:
    needs: changes
    if: ${{ needs.changes.outputs.mountable == 'true' }}

    runs-on: ubuntu-latest

    defaults:
      run:
        working-directory: packages/mountable

    steps:
    - uses: actions/checkout@v4
      with:
        submodules: true


    - uses: ./.github/actions/init-node
      with:
        node-version-file: ${{ env.node-version-file }}
<<<<<<< HEAD
        cache: 'yarn'
    - run: make common
      working-directory: .
    - run: yarn install --frozen-lockfile
=======

>>>>>>> 0b3f2675
    - name: Lint
      run: |
        yarn check:eslint
        yarn check:prettier
    - run: yarn test

  test-sharing-editor:
    needs: changes
    if: ${{ needs.changes.outputs.sharing-editor == 'true' }}

    runs-on: ubuntu-latest

    defaults:
      run:
        working-directory: packages/sharing-editor

    steps:
    - uses: actions/checkout@v4
      with:
        submodules: true

    - uses: ./.github/actions/init-node
      with:
        node-version-file: ${{ env.node-version-file }}

    - run: make sharing-common
      working-directory: .
    # - name: Lint
    #   run: |
    #     yarn check:eslint
    #     yarn check:prettier
    - run: yarn test

  test-sharing-common:
    needs: changes
    if: ${{ needs.changes.outputs.sharing-common == 'true' }}

    runs-on: ubuntu-latest

    defaults:
      run:
        working-directory: packages/sharing-common

    steps:
    - uses: actions/checkout@v4
      with:
        submodules: true

    - uses: ./.github/actions/init-node
      with:
        node-version-file: ${{ env.node-version-file }}

    - name: Lint
      run: |
        yarn check:eslint
        yarn check:prettier
    - run: yarn test

  test-desktop:
    needs: changes
    if: ${{ needs.changes.outputs.desktop == 'true' }}

    strategy:
      fail-fast: false
      matrix:
        os: [ubuntu-latest, windows-latest]  # The desktop package contains OS-dependent file paths manipulations differing between POSIX and Windows.

    runs-on: ${{ matrix.os }}

    defaults:
      run:
        working-directory: packages/desktop

    steps:
    - uses: actions/checkout@v4
      with:
        submodules: true

    - uses: ./.github/actions/init-node
      with:
        node-version-file: ${{ env.node-version-file }}

    - run: make common
      working-directory: .
    - name: Lint
      if: ${{ matrix.os == 'ubuntu-latest' }}  # The glob pattern passed to ESLint is hardcoded as POSIX, so it does not work on Windows.
      run: |
        yarn check:eslint
        yarn check:prettier
    - run: yarn typecheck
    - run: yarn test

  build-mountable:
    if: ${{ ! failure() }}  # This job should run even if the depending jobs are skipped, but not when those jobs failed: https://qiita.com/abetomo/items/d9ede7dbeeb24f723fc5#%E8%A8%AD%E5%AE%9A%E4%BE%8B4
    needs: [test-kernel, test-stlite-lib, test-mountable]

    runs-on: ubuntu-latest

    permissions:
      pull-requests: write

    steps:
    - uses: actions/checkout@v4
      with:
        submodules: true

    - uses: ./.github/actions/init-all
      with:
        python-version-file: ${{ env.python-version-file }}
        node-version-file: ${{ env.node-version-file }}

    - name: Cache node_modules/.cache including Webpack's cache
      uses: actions/cache@v4
      with:
        path: packages/mountable/node_modules/.cache
        key: mountable-node-modules-cache  # Don't need to use runner.os or branch name in the key because the cache is not shared between different branches or runner OSes: https://docs.github.com/en/actions/writing-workflows/choosing-what-your-workflow-does/caching-dependencies-to-speed-up-workflows#matching-a-cache-key

    ## Build and deploy @stlite/mountable
    # PUBLIC_URL here is set as a relative path, which is possible to the trick introduced at https://github.com/whitphx/stlite/pull/143.
    - name: Set PUBLIC_URL
      run: echo "PUBLIC_URL=." >> $GITHUB_ENV
    - name: Build @stlite/mountable
      run: |
        . .venv/bin/activate
        make mountable

    - name: Package
      working-directory: packages/mountable
      run: yarn pack

    - name: Get the built package file path
      id: get-package-file-path
      working-directory: packages/mountable
      run: echo "PACKAGE_FILE_PATH=$(find $(pwd) -name "stlite-mountable-*.tgz" -print -quit)" >> $GITHUB_OUTPUT

    - name: Upload the built tar ball as an artifact
      uses: actions/upload-artifact@v4
      if: ${{ ! startsWith(github.ref, 'refs/tags/v') }}
      with:
        path: ${{ steps.get-package-file-path.outputs.PACKAGE_FILE_PATH }}
        name: stlite-mountable-${{ github.sha }}.tgz

    - name: Upload the built tar ball as an artifact (when pushed with a version tag)
      uses: actions/upload-artifact@v4
      if: startsWith(github.ref, 'refs/tags/v')
      with:
        path: ${{ steps.get-package-file-path.outputs.PACKAGE_FILE_PATH }}
        name: stlite-mountable-${{ github.ref_name }}.tgz

    - name: "Inform the package stats of @stlite/mountable"
      uses: ./.github/actions/inform-package-stats
      with:
        key: mountable
        name: "@stlite/mountable"
        input-path: ${{ steps.get-package-file-path.outputs.PACKAGE_FILE_PATH }}

    # Also get stats of the built wheel files of stlite-lib and streamlit in this job.
    - name: Get the built wheel file path
      id: get-wheel-file-path
      working-directory:
      run: |
        pushd packages/kernel/py/stlite-lib/dist
        echo "STLITE_LIB_WHEEL_FILEPATH=$(find $(pwd) -name "stlite_lib-*-py3-none-any.whl" -print -quit)" >> $GITHUB_OUTPUT
        popd

        pushd packages/kernel/py/streamlit/lib/dist
        echo "STREAMLIT_WHEEL_FILEPATH=$(find $(pwd) -name "streamlit-*.whl" -print -quit)" >> $GITHUB_OUTPUT
        popd
    - name: "Inform the package stats of stlite-lib wheel"
      uses: ./.github/actions/inform-package-stats
      with:
        key: stlite-lib-wheel
        name: "stlite-lib wheel (built as a part of @stlite/mountable)"
        input-path: ${{ steps.get-wheel-file-path.outputs.STLITE_LIB_WHEEL_FILEPATH }}
    - name: "Inform the package stats of streamlit wheel"
      uses: ./.github/actions/inform-package-stats
      with:
        key: streamlit-wheel
        name: "streamlit wheel (built as a part of @stlite/mountable)"
        input-path: ${{ steps.get-wheel-file-path.outputs.STREAMLIT_WHEEL_FILEPATH }}

  publish-mountable:
    if: ${{ !failure() && startsWith(github.ref, 'refs/tags/v') }}  # `!failure()` is necessary to avoid skipping this job after successful build: https://github.com/actions/runner/issues/491
    needs: [build-mountable]

    permissions:
      contents: write  # Necessary for creating releases: https://github.com/softprops/action-gh-release#permissions

    runs-on: ubuntu-latest

    steps:
    - uses: actions/checkout@v4
    - uses: actions/setup-node@v4
      with:
        node-version-file: ${{ env.node-version-file }}
        cache: 'yarn'
        registry-url: 'https://registry.npmjs.org'
        scope: '@stlite'

    - uses: actions/download-artifact@v4
      with:
        name: stlite-mountable-${{ github.ref_name }}.tgz
        path: packages/mountable

    - run: yarn publish stlite-mountable-v*.tgz --access public
      env:
        NODE_AUTH_TOKEN: ${{ secrets.NPM_TOKEN }}
      working-directory: packages/mountable

    - name: Create a new release
      uses: softprops/action-gh-release@v2
      with:
        files: packages/mountable/stlite-mountable-v*.tgz
        generate_release_notes: true

  build-sharing:
    if: ${{ ! failure() }}  # This job should run even if the depending jobs are skipped, but not when those jobs failed: https://qiita.com/abetomo/items/d9ede7dbeeb24f723fc5#%E8%A8%AD%E5%AE%9A%E4%BE%8B4
    needs: [test-kernel, test-stlite-lib, test-sharing-common]

    runs-on: ubuntu-latest

    permissions:
      pull-requests: write

    steps:
    - uses: actions/checkout@v4
      with:
        submodules: true

    - uses: ./.github/actions/init-all
      with:
        python-version-file: ${{ env.python-version-file }}
        node-version-file: ${{ env.node-version-file }}

    - name: Cache node_modules/.cache including Webpack's cache
      uses: actions/cache@v4
      with:
        path: packages/sharing/node_modules/.cache
        key: sharing-node-modules-cache  # Don't need to use runner.os or branch name in the key because the cache is not shared between different branches or runner OSes: https://docs.github.com/en/actions/writing-workflows/choosing-what-your-workflow-does/caching-dependencies-to-speed-up-workflows#matching-a-cache-key

    ## Build and upload @stlite/sharing
    - name: Set EDITOR_APP_ORIGIN (preview)
      if: github.ref_name != github.event.repository.default_branch
      run: echo "REACT_APP_EDITOR_APP_ORIGIN_REGEX=^https://[a-z0-9]+\.stlite-sharing-editor\.pages\.dev$" >> $GITHUB_ENV
    - name: Set EDITOR_APP_ORIGIN (main branch)
      if: github.ref_name == github.event.repository.default_branch
      run: echo "REACT_APP_EDITOR_APP_ORIGIN=https://edit.share.stlite.net" >> $GITHUB_ENV
    - name: Build @stlite/sharing
      run: |
        . .venv/bin/activate
        make sharing

    - name: Upload the built directory as an artifact
      uses: actions/upload-artifact@v4
      with:
        path: packages/sharing/build
        name: stlite-sharing

    - name: "Inform the package stats"
      uses: ./.github/actions/inform-package-stats
      with:
        key: sharing
        name: "stlite sharing"
        input-path: packages/sharing/build

  deploy-sharing:
    if: ${{ ! failure() }}  # This job should run even if the depending jobs are skipped, but not when those jobs failed: https://qiita.com/abetomo/items/d9ede7dbeeb24f723fc5#%E8%A8%AD%E5%AE%9A%E4%BE%8B4
    needs: [build-sharing]

    runs-on: ubuntu-latest
    permissions:
      contents: read
      deployments: write
    name: Deploy @stlite/sharing to Cloudflare Pages
    outputs:
      url: ${{ steps.publish.outputs.url }}
    steps:
      - name: Checkout
        uses: actions/checkout@v4
      - uses: actions/download-artifact@v4
        with:
          name: stlite-sharing
          path: website
      - name: Publish
        uses: cloudflare/pages-action@1
        id: publish
        with:
          apiToken: ${{ secrets.CLOUDFLARE_API_TOKEN }}
          accountId: ${{ secrets.CLOUDFLARE_ACCOUNT_ID }}
          projectName: stlite-sharing
          directory: website
          gitHubToken: ${{ secrets.GITHUB_TOKEN }}

  build-sharing-editor:
    if: ${{ ! failure() }}  # This job should run even if the depending jobs are skipped, but not when those jobs failed: https://qiita.com/abetomo/items/d9ede7dbeeb24f723fc5#%E8%A8%AD%E5%AE%9A%E4%BE%8B4
    needs: [test-build-common, test-sharing-editor, test-sharing-common, deploy-sharing]

    runs-on: ubuntu-latest

    permissions:
      pull-requests: write

    steps:
    - uses: actions/checkout@v4
      with:
        submodules: recursive

    - uses: ./.github/actions/init-node
      with:
        node-version-file: ${{ env.node-version-file }}

    - name: Cache node_modules/.cache including Webpack's cache
      uses: actions/cache@v4
      with:
        path: packages/sharing-editor/node_modules/.cache
        key: sharing-editor-node-modules-cache  # Don't need to use runner.os or branch name in the key because the cache is not shared between different branches or runner OSes: https://docs.github.com/en/actions/writing-workflows/choosing-what-your-workflow-does/caching-dependencies-to-speed-up-workflows#matching-a-cache-key

    - name: Set SHARING_APP_URL (preview)
      if: github.ref_name != github.event.repository.default_branch
      run: echo "REACT_APP_SHARING_APP_URL=${{needs.deploy-sharing.outputs.url}}" >> $GITHUB_ENV
    - name: Set SHARING_APP_URL (main branch)
      if: github.ref_name == github.event.repository.default_branch
      run: echo "REACT_APP_SHARING_APP_URL=https://share.stlite.net/" >> $GITHUB_ENV
    - run: make sharing-editor

    - name: Upload the built directory as an artifact
      uses: actions/upload-artifact@v4
      with:
        path: packages/sharing-editor/build
        name: stlite-sharing-editor
    - name: "Inform the package stats"
      uses: ./.github/actions/inform-package-stats
      with:
        key: sharing-editor
        name: "stlite sharing editor"
        input-path: packages/sharing-editor/build

  deploy-sharing-editor:
    if: ${{ ! failure() }}  # This job should run even if the depending jobs are skipped, but not when those jobs failed: https://qiita.com/abetomo/items/d9ede7dbeeb24f723fc5#%E8%A8%AD%E5%AE%9A%E4%BE%8B4
    needs: [build-sharing-editor]

    runs-on: ubuntu-latest
    permissions:
      contents: read
      deployments: write
    name: Deploy @stlite/sharing-editor to Cloudflare Pages
    steps:
      - name: Checkout
        uses: actions/checkout@v4
      - uses: actions/download-artifact@v4
        with:
          name: stlite-sharing-editor
          path: website
      - name: Publish
        uses: cloudflare/pages-action@1
        with:
          apiToken: ${{ secrets.CLOUDFLARE_API_TOKEN }}
          accountId: ${{ secrets.CLOUDFLARE_ACCOUNT_ID }}
          projectName: stlite-sharing-editor
          directory: website
          gitHubToken: ${{ secrets.GITHUB_TOKEN }}

  build-desktop:
    if: ${{ ! failure() }}  # This job should run even if the depending jobs are skipped, but not when those jobs failed: https://qiita.com/abetomo/items/d9ede7dbeeb24f723fc5#%E8%A8%AD%E5%AE%9A%E4%BE%8B4
    needs: [test-build-common, test-kernel, test-stlite-lib, test-desktop]

    runs-on: ubuntu-latest

    permissions:
      pull-requests: write

    steps:
    - uses: actions/checkout@v4
      with:
        submodules: true

    - uses: ./.github/actions/init-all
      with:
        python-version-file: ${{ env.python-version-file }}
        node-version-file: ${{ env.node-version-file }}

    - name: Cache node_modules/.cache including Webpack's cache
      uses: actions/cache@v4
      with:
        path: packages/desktop/node_modules/.cache
        key: desktop-node-modules-cache  # Don't need to use runner.os or branch name in the key because the cache is not shared between different branches or runner OSes: https://docs.github.com/en/actions/writing-workflows/choosing-what-your-workflow-does/caching-dependencies-to-speed-up-workflows#matching-a-cache-key

    ## Build and deploy @stlite/desktop
    - name: Build @stlite/desktop
      run: |
        . .venv/bin/activate
        make desktop

    - name: Check if electron-builder works
      working-directory: packages/desktop
      run: yarn run pack

    - name: Package
      working-directory: packages/desktop
      run: yarn pack

    - name: Get the built package file path
      id: get-package-file-path
      working-directory: packages/desktop
      run: echo "PACKAGE_FILE_PATH=$(find $(pwd) -name "stlite-desktop-*.tgz" -print -quit)" >> $GITHUB_OUTPUT

    - name: Upload the built tar ball as an artifact
      uses: actions/upload-artifact@v4
      if: ${{ ! startsWith(github.ref, 'refs/tags/v') }}
      with:
        path: ${{ steps.get-package-file-path.outputs.PACKAGE_FILE_PATH }}
        name: stlite-desktop-${{ github.sha }}.tgz

    - name: Upload the built tar ball as an artifact (when pushed with a version tag)
      uses: actions/upload-artifact@v4
      if: startsWith(github.ref, 'refs/tags/v')
      with:
        path: ${{ steps.get-package-file-path.outputs.PACKAGE_FILE_PATH }}
        name: stlite-desktop-${{ github.ref_name }}.tgz

    - name: "Inform the package stats of @stlite/desktop"
      uses: ./.github/actions/inform-package-stats
      with:
        key: desktop
        name: "@stlite/desktop"
        input-path: ${{ steps.get-package-file-path.outputs.PACKAGE_FILE_PATH }}

  e2e-desktop:
    if: ${{ ! failure() }}  # This job should run even if the depending jobs are skipped, but not when those jobs failed: https://qiita.com/abetomo/items/d9ede7dbeeb24f723fc5#%E8%A8%AD%E5%AE%9A%E4%BE%8B4
    needs: [build-desktop]

    runs-on: ubuntu-latest

    steps:
    - uses: actions/checkout@v4
    - uses: actions/setup-node@v4
      with:
        node-version-file: ${{ env.node-version-file }}

    - run: cp -r packages/desktop/samples/basic ${{ runner.temp }}/sample_app

    - name: Download artifact into the temp dir
      uses: actions/download-artifact@v4
      if: ${{ ! startsWith(github.ref, 'refs/tags/v') }}
      with:
        name: stlite-desktop-${{ github.sha }}.tgz
        path: ${{ runner.temp }}/sample_app
    - name: Download artifact into the temp dir
      uses: actions/download-artifact@v4
      if: startsWith(github.ref, 'refs/tags/v')
      with:
        name: stlite-desktop-${{ github.ref_name }}.tgz
        path: ${{ runner.temp }}/sample_app

    - name: Install the tarball
      run: |
        mv stlite-desktop-v*.tgz stlite-desktop.tgz
        npm install file:stlite-desktop.tgz
      working-directory: ${{ runner.temp }}/sample_app

    - run: yarn dump
      working-directory: ${{ runner.temp }}/sample_app

    # TODO: Run `yarn serve` and check if the app doesn't show any error.

  publish-desktop:
    if: ${{ !failure() && startsWith(github.ref, 'refs/tags/v') }}  # `!failure()` is necessary to avoid skipping this job after successful build: https://github.com/actions/runner/issues/491
    needs: [e2e-desktop]

    permissions:
      contents: write  # Necessary for creating releases: https://github.com/softprops/action-gh-release#permissions

    runs-on: ubuntu-latest

    steps:
    - uses: actions/checkout@v4
    - uses: actions/setup-node@v4
      with:
        node-version-file: ${{ env.node-version-file }}
        cache: 'yarn'
        registry-url: 'https://registry.npmjs.org'
        scope: '@stlite'

    - uses: actions/download-artifact@v4
      with:
        name: stlite-desktop-${{ github.ref_name }}.tgz
        path: packages/desktop

    - run: yarn publish stlite-desktop-v*.tgz --access public
      env:
        NODE_AUTH_TOKEN: ${{ secrets.NPM_TOKEN }}
      working-directory: packages/desktop

    - name: Create a new release
      uses: softprops/action-gh-release@v2
      with:
        files: packages/desktop/stlite-desktop-v*.tgz
        generate_release_notes: true

  test-build-vscode-extension:
    needs: changes
    if: ${{ needs.changes.outputs.vscode-extension == 'true' }}

    strategy:
      fail-fast: false
      matrix:
        os: [macos-latest, ubuntu-latest, windows-latest]
    runs-on: ${{ matrix.os }}
    steps:
    - uses: actions/checkout@v4
      with:
        submodules: true

    - uses: ./.github/actions/init-node
      with:
        node-version-file: ${{ env.node-version-file }}

    - run: yarn playwright install
    - run: make common
    - name: Lint
      run: |
        yarn check:eslint
        yarn check:prettier
      if: runner.os == 'Linux'
      working-directory: packages/vscode-stlite
    - run: xvfb-run -a yarn test
      if: runner.os == 'Linux'
      working-directory: packages/vscode-stlite
    - run: yarn test
      if: runner.os != 'Linux'
      working-directory: packages/vscode-stlite
    - name: Build
      if: success() && matrix.os == 'ubuntu-latest'
      run: |
        if [ $IS_RELEASE = true ]; then
          VERSION=$(node -p "require('./package.json').version")
        else
          VERSION=${{ github.sha }}
        fi
        yarn run vsce package -o vscode-stlite-${VERSION}-${GITHUB_RUN_ID}-${GITHUB_RUN_NUMBER}.vsix
      env:
        IS_RELEASE: ${{ startsWith(github.ref, 'refs/tags/v') }}
      working-directory: packages/vscode-stlite
    - name: Upload the vsix built on Linux
      uses: actions/upload-artifact@v4
      if: ${{ matrix.os == 'ubuntu-latest' && ! startsWith(github.ref, 'refs/tags/v') }}
      with:
        path: packages/vscode-stlite/vscode-stlite*.vsix
        name: vscode-stlite-${{ github.sha }}.vsix
    - name: Upload the vsix built on Linux
      uses: actions/upload-artifact@v4
      if: ${{ matrix.os == 'ubuntu-latest' && startsWith(github.ref, 'refs/tags/v') }}
      with:
        path: packages/vscode-stlite/vscode-stlite*.vsix
        name: vscode-stlite-${{ github.ref_name }}.vsix

  publish-vscode-extension:
    if: ${{ !failure() && startsWith(github.ref, 'refs/tags/v') }}  # `!failure()` is necessary to avoid skipping this job after successful build: https://github.com/actions/runner/issues/491
    needs:
    - test-build-vscode-extension
    - publish-mountable  # The VSC extension uses the same version of published @stlite/mountable, so it must be released in order.

    permissions:
      contents: write  # Necessary for creating releases: https://github.com/softprops/action-gh-release#permissions

    runs-on: ubuntu-latest

    strategy:
      fail-fast: false
      matrix:
        target: [marketplace, openvsx]

    steps:
    - uses: actions/download-artifact@v4
      with:
        name: vscode-stlite-${{ github.ref_name }}.vsix
    - run: |
        files=( vscode-stlite*.vsix )
        echo "vsix_filename=${files[0]}" >> $GITHUB_ENV
    - if: matrix.target == 'marketplace'
      name: Publish to Visual Studio Marketplace
      uses: HaaLeo/publish-vscode-extension@v1
      with:
        extensionFile: "${{ env.vsix_filename }}"
        pat: ${{ secrets.VSCE_PAT }}
        registryUrl: https://marketplace.visualstudio.com
    - if: matrix.target == 'openvsx'
      name: Publish to Open VSX Registry
      uses: HaaLeo/publish-vscode-extension@v1
      with:
        extensionFile: "${{ env.vsix_filename }}"
        pat: ${{ secrets.OPEN_VSX_TOKEN }}
    - if: matrix.target == 'marketplace'
      name: Create a new release
      uses: softprops/action-gh-release@v2
      with:
        files: "${{ env.vsix_filename }}"
        generate_release_notes: true<|MERGE_RESOLUTION|>--- conflicted
+++ resolved
@@ -177,18 +177,12 @@
       with:
         submodules: true
 
-
     - uses: ./.github/actions/init-node
       with:
         node-version-file: ${{ env.node-version-file }}
-<<<<<<< HEAD
-        cache: 'yarn'
+
     - run: make common
       working-directory: .
-    - run: yarn install --frozen-lockfile
-=======
-
->>>>>>> 0b3f2675
     - name: Lint
       run: |
         yarn check:eslint
