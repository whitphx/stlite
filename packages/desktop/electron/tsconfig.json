--- conflicted
+++ resolved
@@ -1,11 +1,7 @@
 {
   "compilerOptions": {
     "target": "ESNext",
-<<<<<<< HEAD
-    "module": "esnext",
-=======
     "module": "ESNext",
->>>>>>> 6571f094
     "moduleResolution": "bundler",
     "noEmit": true,
     "strict": false,
