--- conflicted
+++ resolved
@@ -1,13 +1,9 @@
 import { useState, useEffect } from "react";
-<<<<<<< HEAD
-import type { StliteKernel, StliteKernelOptions } from "@stlite/kernel";
-=======
-import { StliteKernel } from "@stlite/kernel";
 import type {
+  StliteKernel,
   StliteKernelOptions,
   StliteKernelEventListener,
 } from "@stlite/kernel";
->>>>>>> a97285c8
 import {
   AppData,
   extractAppDataFromUrlHash,
