{
  "name": "@stlite/mountable",
  "version": "0.70.0",
  "description": "Mountable stlite application",
  "keywords": [
    "stlite",
    "streamlit",
    "pyodide",
    "webassembly",
    "wasm"
  ],
  "bugs": {
    "url": "https://github.com/whitphx/stlite/issues"
  },
  "license": "Apache-2.0",
  "author": {
    "name": "Yuichiro Tachibana (Tsuchiya)",
    "url": "https://www.whitphx.info/"
  },
  "files": [
    "build/"
  ],
  "browser": "build/stlite.js",
  "repository": {
    "type": "git",
    "url": "https://github.com/whitphx/stlite.git",
    "directory": "packages/mountable"
  },
  "devDependencies": {
    "@babel/core": "^7.16.0",
    "@pmmmwh/react-refresh-webpack-plugin": "^0.5.3",
<<<<<<< HEAD
    "@stlite/common": "^0.69.2",
    "@stlite/common-react": "^0.69.2",
    "@stlite/kernel": "^0.69.2",
=======
    "@stlite/common-react": "^0.70.0",
    "@stlite/kernel": "^0.70.0",
>>>>>>> e3aa5d05
    "@streamlit/app": "1.39.0",
    "@svgr/webpack": "^8.1.0",
    "@testing-library/jest-dom": "^5.16.5",
    "@testing-library/react": "^14.1.2",
    "@testing-library/user-event": "^13.5.0",
    "@types/jest": "^27.5.2",
    "@types/node": "^18.11.17",
    "@types/react": "^18.2.0",
    "@types/react-dom": "^18.2.0",
    "babel-jest": "^27.4.2",
    "babel-loader": "^8.2.3",
    "babel-plugin-named-asset-import": "^0.3.8",
    "babel-preset-react-app": "^10.0.1",
    "bfj": "^8.0.0",
    "browserslist": "^4.18.1",
    "camelcase": "^6.2.1",
    "case-sensitive-paths-webpack-plugin": "^2.4.0",
    "codedent": "^0.1.2",
    "css-loader": "^6.5.1",
    "css-minimizer-webpack-plugin": "^3.2.0",
    "dotenv": "^10.0.0",
    "dotenv-expand": "^5.1.0",
    "file-loader": "^6.2.0",
    "fs-extra": "^11.2.0",
    "html-webpack-plugin": "^5.5.0",
    "identity-obj-proxy": "^3.0.0",
    "jest": "^27.4.3",
    "jest-resolve": "^29.7.0",
    "jest-watch-typeahead": "^2.2.2",
    "mini-css-extract-plugin": "^2.4.5",
    "postcss": "^8.4.4",
    "postcss-flexbugs-fixes": "^5.0.2",
    "postcss-loader": "^6.2.1",
    "postcss-normalize": "^10.0.1",
    "postcss-preset-env": "^9.4.0",
    "prompts": "^2.4.2",
    "react": "^18.2.0",
    "react-app-polyfill": "^3.0.0",
    "react-dev-utils": "^12.0.1",
    "react-dom": "^18.2.0",
    "react-refresh": "^0.11.0",
    "react-toastify": "^9.1.1",
    "resolve": "^1.20.0",
    "resolve-url-loader": "^5.0.0",
    "sass-loader": "^12.3.0",
    "semver": "^7.3.5",
    "source-map-loader": "^3.0.0",
    "style-loader": "^3.3.1",
    "tailwindcss": "^3.0.2",
    "terser-webpack-plugin": "^5.2.5",
    "web-vitals": "^3.5.2",
    "webpack": "5.94.0",
    "webpack-dev-server": "^4.6.0",
    "webpack-manifest-plugin": "^4.0.2",
    "workbox-webpack-plugin": "^6.4.1"
  },
  "scripts": {
    "start": "node scripts/start.js",
    "build": "PUBLIC_URL=${PUBLIC_URL:-.} node scripts/build.js",
    "test": "node scripts/test.js",
    "fix:eslint": "eslint --fix 'src/**/*.{ts,tsx}'",
    "fix:prettier": "prettier --write .",
    "check:eslint": "eslint 'src/**/*.{ts,tsx}'",
    "check:prettier": "prettier --check ."
  },
  "eslintConfig": {
    "extends": [
      "react-app",
      "react-app/jest"
    ]
  },
  "browserslist": {
    "production": [
      ">0.2%",
      "not dead",
      "not op_mini all"
    ],
    "development": [
      "last 1 chrome version",
      "last 1 firefox version",
      "last 1 safari version"
    ]
  },
  "jest": {
    "roots": [
      "<rootDir>/src"
    ],
    "collectCoverageFrom": [
      "src/**/*.{js,jsx,ts,tsx}",
      "!src/**/*.d.ts"
    ],
    "setupFiles": [
      "react-app-polyfill/jsdom"
    ],
    "setupFilesAfterEnv": [
      "<rootDir>/src/setupTests.ts"
    ],
    "testMatch": [
      "<rootDir>/src/**/__tests__/**/*.{js,jsx,ts,tsx}",
      "<rootDir>/src/**/*.{spec,test}.{js,jsx,ts,tsx}"
    ],
    "testEnvironment": "jsdom",
    "transform": {
      "^.+\\.(js|jsx|mjs|cjs|ts|tsx)$": "<rootDir>/config/jest/babelTransform.js",
      "^.+\\.css$": "<rootDir>/config/jest/cssTransform.js",
      "^(?!.*\\.(js|jsx|mjs|cjs|ts|tsx|css|json)$)": "<rootDir>/config/jest/fileTransform.js"
    },
    "transformIgnorePatterns": [
      "[/\\\\]node_modules[/\\\\].+\\.(js|jsx|mjs|cjs|ts|tsx)$",
      "^.+\\.module\\.(css|sass|scss)$"
    ],
    "modulePaths": [],
    "moduleNameMapper": {
      "^react-native$": "react-native-web",
      "^.+\\.module\\.(css|sass|scss)$": "identity-obj-proxy"
    },
    "moduleFileExtensions": [
      "web.js",
      "js",
      "web.ts",
      "ts",
      "web.tsx",
      "tsx",
      "json",
      "web.jsx",
      "jsx",
      "node"
    ],
    "watchPlugins": [
      "jest-watch-typeahead/filename",
      "jest-watch-typeahead/testname"
    ],
    "resetMocks": true
  },
  "babel": {
    "presets": [
      "react-app"
    ]
  }
}<|MERGE_RESOLUTION|>--- conflicted
+++ resolved
@@ -29,14 +29,9 @@
   "devDependencies": {
     "@babel/core": "^7.16.0",
     "@pmmmwh/react-refresh-webpack-plugin": "^0.5.3",
-<<<<<<< HEAD
-    "@stlite/common": "^0.69.2",
-    "@stlite/common-react": "^0.69.2",
-    "@stlite/kernel": "^0.69.2",
-=======
+    "@stlite/common": "^0.70.0",
     "@stlite/common-react": "^0.70.0",
     "@stlite/kernel": "^0.70.0",
->>>>>>> e3aa5d05
     "@streamlit/app": "1.39.0",
     "@svgr/webpack": "^8.1.0",
     "@testing-library/jest-dom": "^5.16.5",
