--- conflicted
+++ resolved
@@ -18,15 +18,11 @@
   // TODO: Set the wheel file names dynamically
   const stliteLibWheelPath = path.join(
     stliteKernelPyDir,
-    "stlite-lib/dist/stlite_lib-0.1.0-py3-none-any.whl"
+    "stlite-lib/dist/stlite_lib-0.1.0-py3-none-any.whl",
   );
   const streamlitWheelPath = path.join(
     stliteKernelPyDir,
-<<<<<<< HEAD
-    "streamlit/lib/dist/streamlit-1.38.0-cp312-none-any.whl"
-=======
     "streamlit/lib/dist/streamlit-1.39.0-cp312-none-any.whl",
->>>>>>> 7ee84ba7
   );
 
   // Create the `wheels` directory
