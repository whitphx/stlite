// A hack to load a worker script from a different origin.
// Webpack 5's built-in Web Workers feature does not support inlining the worker code
// into the main bundle and always emits it to a separate file,
// which is not compatible with the cross-origin worker.
// So we use this hack to load the separate worker code from a domain different from the parent page.
// Webpack 5 deals with the special syntax `new Worker(new URL("worker.ts", import.meta.url))` for the worker build,
// so this `CrossOriginWorkerMaker` class must be defined in a separate file and
// be imported as the `Worker` alias into the file where the syntax is used to load the worker.
// This technique was introduced at https://github.com/webpack/webpack/discussions/14648#discussioncomment-1589272

const workerBlobUrlCache = new Map<string, string>();

function getWorkerBlobUrl(url: URL): string {
  const urlStr = url.toString();

  const cached = workerBlobUrlCache.get(urlStr);
  if (cached) {
    console.debug(`Using a cached worker blob URL for ${urlStr}`);
    return cached;
  }

  const workerBlob = new Blob([`importScripts("${urlStr}");`], {
    type: "text/javascript",
  });
  const workerBlobUrl = URL.createObjectURL(workerBlob);
  workerBlobUrlCache.set(urlStr, workerBlobUrl);
  return workerBlobUrl;
}

function isSameOrigin(url: URL): boolean {
  return url.origin === window.location.origin;
}

export class CrossOriginWorkerMaker {
  public readonly worker: Worker;

  constructor(url: URL) {
    if (isSameOrigin(url)) {
      console.debug(`Loading a worker script from the same origin: ${url}`);

      // This is the normal way to load a worker script, which is the best straightforward if possible.
      this.worker = new Worker(url);
<<<<<<< HEAD
    } catch (e) {
      console.debug(
        `Failed to load a worker script from ${url.toString()}. Trying to load a cross-origin worker...`
      );
=======

      // NOTE: We use here `if-else` checking the origin instead of `try-catch`
      // because the `try-catch` approach doesn't work on some browsers like FireFox.
      // In the cross-origin case, FireFox throws a SecurityError asynchronously after the worker is created,
      // so we can't catch the error synchronously.
    } else {
      console.debug(`Loading a worker script from a different origin: ${url}`);
>>>>>>> 7ee84ba7
      const workerBlobUrl = getWorkerBlobUrl(url);
      this.worker = new Worker(workerBlobUrl);
    }
  }
}<|MERGE_RESOLUTION|>--- conflicted
+++ resolved
@@ -40,12 +40,6 @@
 
       // This is the normal way to load a worker script, which is the best straightforward if possible.
       this.worker = new Worker(url);
-<<<<<<< HEAD
-    } catch (e) {
-      console.debug(
-        `Failed to load a worker script from ${url.toString()}. Trying to load a cross-origin worker...`
-      );
-=======
 
       // NOTE: We use here `if-else` checking the origin instead of `try-catch`
       // because the `try-catch` approach doesn't work on some browsers like FireFox.
@@ -53,7 +47,6 @@
       // so we can't catch the error synchronously.
     } else {
       console.debug(`Loading a worker script from a different origin: ${url}`);
->>>>>>> 7ee84ba7
       const workerBlobUrl = getWorkerBlobUrl(url);
       this.worker = new Worker(workerBlobUrl);
     }
