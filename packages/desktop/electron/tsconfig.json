--- conflicted
+++ resolved
@@ -1,11 +1,7 @@
 {
   "compilerOptions": {
     "target": "ESNext",
-<<<<<<< HEAD
-    "module": "esnext",
-=======
     "module": "ESNext",
->>>>>>> 67a6a724
     "moduleResolution": "bundler",
     "noEmit": true,
     "strict": false,
