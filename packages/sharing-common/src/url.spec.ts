--- conflicted
+++ resolved
@@ -1,9 +1,5 @@
 import { describe, it, test, expect } from "vitest";
-<<<<<<< HEAD
-import { processGitblobUrl, parseHash, extractAppDataFromUrl } from "./url";
-=======
 import { processGitblobUrl, parseHash, extractAppDataFromUrlHash } from "./url";
->>>>>>> 3b495647
 
 describe("processGitblobUrl", () => {
   const githubUrls: [string, string][] = [
@@ -104,32 +100,11 @@
 });
 
 describe("Process share URL", () => {
-<<<<<<< HEAD
-  global.window ??= Object.create(window);
-
-  it("Should correctly extract App Data from URL", async () => {
-    const urlHash =
-      "#!ChBzdHJlYW1saXRfYXBwLnB5Em4KEHN0cmVhbWxpdF9hcHAucHkSWgpYaW1wb3J0IHN0cmVhbWxpdCBhcyBzdAoKc3QudGl0bGUoIkhlbGxvIFdvcmxkISIpCnN0LmJ1dHRvbihsYWJlbD0iVGVzdCIsIHR5cGU9InByaW1hcnkiKQ,=";
-    Object.defineProperty(window, "location", {
-      writable: true,
-      value: {
-        href: "http://localhost:3000/" + urlHash,
-        pathname: "/",
-        hostname: "localhost",
-        origin: "http://localhost:3000",
-        hash: urlHash,
-      },
-    });
-
-    // Check if languageServer can be extracted as well
-    const parsedParams = await extractAppDataFromUrl();
-=======
   it("Should correctly extract App Data from URL", async () => {
     const urlHash =
       "#!ChBzdHJlYW1saXRfYXBwLnB5Em4KEHN0cmVhbWxpdF9hcHAucHkSWgpYaW1wb3J0IHN0cmVhbWxpdCBhcyBzdAoKc3QudGl0bGUoIkhlbGxvIFdvcmxkISIpCnN0LmJ1dHRvbihsYWJlbD0iVGVzdCIsIHR5cGU9InByaW1hcnkiKQ,=";
     // Check if languageServer can be extracted as well
     const parsedParams = await extractAppDataFromUrlHash(urlHash);
->>>>>>> 3b495647
     expect(parsedParams).toEqual(
       expect.objectContaining({
         entrypoint: "streamlit_app.py",
