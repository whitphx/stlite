--- conflicted
+++ resolved
@@ -19,20 +19,15 @@
 import react from "@vitejs/plugin-react";
 // import react from "@vitejs/plugin-react-swc"
 import viteTsconfigPaths from "vite-tsconfig-paths";
-<<<<<<< HEAD
+import { visualizer } from "rollup-plugin-visualizer";
 import stliteReactPlugin from "@stlite/react/vite-plugin";
-=======
-import wasm from "vite-plugin-wasm";
-import { visualizer } from "rollup-plugin-visualizer";
 
 import path from "node:path";
-import { getStreamlitWheelFileName } from "@stlite/devutils";
->>>>>>> 297aa1d3
 
 const BUILD_AS_FAST_AS_POSSIBLE =
   process.env.BUILD_AS_FAST_AS_POSSIBLE || false;
 
-export default defineConfig(() => ({
+export default defineConfig(({ mode }) => ({
   plugins: [
     react({
       // jsxImportSource: "@emotion/react",
@@ -42,10 +37,7 @@
       },
     }),
     viteTsconfigPaths(),
-<<<<<<< HEAD
     stliteReactPlugin(),
-=======
-    wasm(),
     mode === "production" &&
       visualizer({
         filename: path.resolve(__dirname, "stats/sharing.html"),
@@ -54,7 +46,6 @@
         brotliSize: true,
         emitFile: false,
       }),
->>>>>>> 297aa1d3
   ],
   define: {
     EDITOR_APP_ORIGIN: JSON.stringify(process.env.EDITOR_APP_ORIGIN),
