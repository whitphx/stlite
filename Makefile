--- conflicted
+++ resolved
@@ -28,21 +28,12 @@
 
 .PHONY: venv
 venv: $(venv)
-<<<<<<< HEAD
 $(venv): requirements.dev.txt streamlit/lib/dev-requirements.txt $(shell find streamlit/lib/streamlit -type f -name "*.py")
-	[ -d $(VENV) ] || uv venv $(VENV)
-	. $(VENV)/bin/activate && uv pip install -r requirements.dev.txt -r streamlit/lib/dev-requirements.txt
+	[ -d $(VENV_PATH) ] || uv venv $(VENV_PATH)
+	. $(VENV_PATH)/bin/activate && uv pip install -r requirements.dev.txt -r streamlit/lib/dev-requirements.txt
 	@mkdir -p $(dir $@)
 	@touch $@
-	@echo "\nPython virtualenv has been set up. Run the command below to activate.\n\n. $(VENV)/bin/activate"
-=======
-$(venv): requirements.dev.txt streamlit/lib/dev-requirements.txt
-	[ -d $(VENV_PATH) ] || uv venv $(VENV_PATH)
-	. $(VENV_PATH)/bin/activate && uv pip install -r requirements.dev.txt -r streamlit/lib/dev-requirements.txt
 	@echo "\nPython virtualenv has been set up. Run the command below to activate.\n\n. $(VENV_PATH)/bin/activate"
-	@mkdir -p $(dir $@)
-	@touch $@
->>>>>>> 908ef505
 
 .PHONY: node_modules
 node_modules: $(node_modules)
@@ -126,11 +117,7 @@
 .PHONY: stlite-lib-wheel
 stlite-lib-wheel: $(stlite-lib-wheel)
 $(stlite-lib-wheel): $(venv) packages/kernel/py/stlite-lib/stlite_lib/*.py
-<<<<<<< HEAD
-	. $(VENV)/bin/activate && \
-=======
 	. $(VENV_PATH)/bin/activate && \
->>>>>>> 908ef505
 	cd packages/kernel/py/stlite-lib && \
 	uv build
 	@touch $@
@@ -138,11 +125,7 @@
 .PHONY: streamlit-proto
 streamlit-proto: $(streamlit_proto)
 $(streamlit_proto): $(venv) streamlit/proto/streamlit/proto/*.proto
-<<<<<<< HEAD
-	. $(VENV)/bin/activate && \
-=======
 	. $(VENV_PATH)/bin/activate && \
->>>>>>> 908ef505
 	$(MAKE) -C streamlit python-init-dev-only && \
 	$(MAKE) -C streamlit protobuf
 	@touch $@
@@ -150,11 +133,7 @@
 .PHONY: streamlit-wheel
 streamlit-wheel: $(streamlit_wheel)
 $(streamlit_wheel): $(venv) $(streamlit_proto) streamlit/lib/streamlit/**/*.py streamlit/lib/Pipfile streamlit/lib/setup.py streamlit/lib/bin/* streamlit/lib/MANIFEST.in
-<<<<<<< HEAD
-	. $(VENV)/bin/activate && \
-=======
 	. $(VENV_PATH)/bin/activate && \
->>>>>>> 908ef505
 	PYODIDE_VERSION=`python -c "import pyodide_build; print(pyodide_build.__version__)"` && \
 	PYTHON_VERSION=`python -c "import sys; print('.'.join(map(str, sys.version_info[:3])))"` && \
 	PYODIDE_PYTHON_VERSION=`pyodide config get python_version` && \
