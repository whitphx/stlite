<<<<<<< HEAD
import type Pyodide from "pyodide";
import { PromiseDelegate } from "@stlite/common";
import { writeFileWithParents, renameWithParents } from "./file";
import { verifyRequirements } from "./requirements";
import { mockPyArrow } from "./mock";
import type {
  WorkerInitialData,
  OutMessage,
  InMessage,
  ReplyMessageHttpResponse,
} from "./types";
import { LanguageServerEvents } from "./cognite/language-server-types";
import {
  handleHover,
  handleAutoComplete,
  importLanguageServerPythonLibraries,
} from "./cognite/language-server-utils";

let pyodide: Pyodide.PyodideInterface;

let tokenIsSet = false;

let httpServer: any;

export interface StliteWorkerContext extends DedicatedWorkerGlobalScope {
  postMessage(message: OutMessage, transfer: Transferable[]): void;
  postMessage(message: OutMessage, options?: StructuredSerializeOptions): void;
}

// Ref: https://v4.webpack.js.org/loaders/worker-loader/#loading-with-worker-loader
const ctx = self as StliteWorkerContext;

const initDataPromiseDelegate = new PromiseDelegate<WorkerInitialData>();

function postProgressMessage(message: string): void {
  ctx.postMessage({
    type: "event:progress",
    data: {
      message,
    },
  });
}

async function initPyodide(
  pyodideUrl: string,
  loadPyodideOptions: Parameters<typeof Pyodide.loadPyodide>[0]
): Promise<Pyodide.PyodideInterface> {
  // Ref: https://github.com/jupyterlite/pyodide-kernel/blob/v0.1.3/packages/pyodide-kernel/src/kernel.ts#L55
  const indexUrl = pyodideUrl.slice(0, pyodideUrl.lastIndexOf("/") + 1);

  // Ref: https://github.com/jupyterlite/pyodide-kernel/blob/v0.1.3/packages/pyodide-kernel/src/worker.ts#L40-L54
  let loadPyodide: typeof Pyodide.loadPyodide;
  if (pyodideUrl.endsWith(".mjs")) {
    // note: this does not work at all in firefox
    const pyodideModule: typeof Pyodide = await import(
      /* webpackIgnore: true */ pyodideUrl
    );
    loadPyodide = pyodideModule.loadPyodide;
  } else {
    importScripts(pyodideUrl);
    loadPyodide = (self as any).loadPyodide;
  }
  return loadPyodide({ ...loadPyodideOptions, indexURL: indexUrl });
}

const DEFAULT_PYODIDE_URL =
  "https://cdn.jsdelivr.net/pyodide/v0.24.1/full/pyodide.js";

/**
 * Load Pyodided and initialize the interpreter.
 *
 * NOTE: This implementation is based on JupyterLite@v0.1.0a16.
 *       Since v0.1.0a17, a wrapper around micropip, piplite, has been introduced
 *       and the importing strategy of pyolite and other packages has been changed.
 *       We might need to catch up it.
 *       https://github.com/jupyterlite/jupyterlite/pull/310
 */
async function loadPyodideAndPackages() {
  const {
    entrypoint,
    files,
    archives,
    requirements,
    wheels,
    mountedSitePackagesSnapshotFilePath,
    pyodideUrl = DEFAULT_PYODIDE_URL,
    streamlitConfig,
  } = await initDataPromiseDelegate.promise;

  postProgressMessage("Loading Pyodide.");

  console.debug("Loading Pyodide");
  pyodide = await initPyodide(pyodideUrl, {
    stdout: console.log,
    stderr: console.error,
  });
  console.debug("Loaded Pyodide");

  // Mount files
  postProgressMessage("Mounting files.");
  await Promise.all(
    Object.keys(files).map(async (path) => {
      const file = files[path];

      let data: string | ArrayBufferView;
      if ("url" in file) {
        console.debug(`Fetch a file from ${file.url}`);
        data = await fetch(file.url)
          .then((res) => res.arrayBuffer())
          .then((buffer) => new Uint8Array(buffer));
      } else {
        data = file.data;
      }
      const { opts } = files[path];

      console.debug(`Write a file "${path}"`);
      writeFileWithParents(pyodide, path, data, opts);
    })
  );

  // Unpack archives
  postProgressMessage("Unpacking archives.");
  await Promise.all(
    archives.map(async (archive) => {
      let buffer: Parameters<Pyodide.PyodideInterface["unpackArchive"]>[0];
      if ("url" in archive) {
        console.debug(`Fetch an archive from ${archive.url}`);
        buffer = await fetch(archive.url).then((res) => res.arrayBuffer());
      } else {
        buffer = archive.buffer;
      }
      const { format, options } = archive;

      console.debug(`Unpack an archive`, { format, options });
      pyodide.unpackArchive(buffer, format, options);
    })
  );

  if (!mountedSitePackagesSnapshotFilePath && !wheels) {
    throw new Error(`Neither snapshot nor wheel files are provided.`);
  }

  if (mountedSitePackagesSnapshotFilePath) {
    // Restore the site-packages director(y|ies) from the mounted snapshot file.
    postProgressMessage("Restoring the snapshot.");

    await pyodide.runPythonAsync(`import tarfile, shutil, site`);

    // Remove "site-packages" directories such as '/lib/python3.10/site-packages'
    // assuming these directories will be extracted from the snapshot archive.
    await pyodide.runPythonAsync(`
      site_packages_dirs = site.getsitepackages()
      for site_packages in site_packages_dirs:
          shutil.rmtree(site_packages)
    `);
    console.debug(`Unarchive ${mountedSitePackagesSnapshotFilePath}`);
    await pyodide.runPythonAsync(`
      with tarfile.open("${mountedSitePackagesSnapshotFilePath}", "r") as tar_gz_file:
          tar_gz_file.extractall("/")
    `);
    console.debug("Restored the snapshot");

    postProgressMessage("Mocking some packages.");
    console.debug("Mock pyarrow");
    mockPyArrow(pyodide);
    console.debug("Mocked pyarrow");
  }

  verifyRequirements(requirements); // Blocks the not allowed wheel URL schemes.
  // NOTE: It's important to install the user-specified requirements and the streamlit package at the same time,
  // which satisfies the following two requirements:
  // 1. It allows users to specify the versions of Streamlit's dependencies via requirements.txt
  // before these versions are automatically resolved by micropip when installing Streamlit from the custom wheel
  // (installing the user-reqs must be earlier than or equal to installing the custom wheels).
  // 2. It also resolves the `streamlit` package version required by the user-specified requirements to the appropriate version,
  // which avoids the problem of https://github.com/whitphx/stlite/issues/675
  // (installing the custom wheels must be earlier than or equal to installing the user-reqs).
  // ===
  // Also, this must be after restoring the snapshot because the snapshot may contain the site-packages.
  postProgressMessage("Installing packages.");
  await pyodide.loadPackage("micropip");
  const micropip = pyodide.pyimport("micropip");
  if (wheels) {
    console.debug(
      "Installing the wheels:",
      wheels,
      "and the requirements:",
      requirements
    );
    await micropip.install.callKwargs(
      [wheels.stliteServer, wheels.streamlit, wheels.jedi, ...requirements],
      { keep_going: true }
    );
    console.debug("Installed the wheels and the requirements");

    postProgressMessage("Mocking some packages.");
    console.debug("Mock pyarrow");
    mockPyArrow(pyodide);
    console.debug("Mocked pyarrow");
  } else {
    console.debug("Installing the requirements:", requirements);
    await micropip.install.callKwargs(requirements, { keep_going: true });
    console.debug("Installed the requirements");
  }

  while (!tokenIsSet) {
    // Wait for Fusion to send token
    await new Promise((r) => setTimeout(r, 50));
  }

  // The following code is necessary to avoid errors like  `NameError: name '_imp' is not defined`
  // at importing installed packages.
  await pyodide.runPythonAsync(`
    import importlib
    importlib.invalidate_caches()
  `);

  postProgressMessage("Loading streamlit package.");
  console.debug("Loading the Streamlit package");
  // Importing the `streamlit` module takes most of the time,
  // so we first run this step independently for clearer logs and easy exec-time profiling.
  // For https://github.com/whitphx/stlite/issues/427
  await pyodide.runPythonAsync(`
      import streamlit.runtime
      import streamlit.web
  `);
  console.debug("Loaded the Streamlit package");

  postProgressMessage("Setting up the loggers.");
  console.debug("Setting the loggers");
  // Fix the Streamlit's logger instantiating strategy, which violates the standard and is problematic for us.
  // See https://github.com/streamlit/streamlit/issues/4742
  await pyodide.runPythonAsync(`
      import logging
      import streamlit.logger

      streamlit.logger.get_logger = logging.getLogger
      streamlit.logger.setup_formatter = None
      streamlit.logger.update_formatter = lambda *a, **k: None
      streamlit.logger.set_log_level = lambda *a, **k: None
  `);
  // Then configure the logger.
  const logCallback = (msg: string) => {
    if (msg.startsWith("CRITICAL") || msg.startsWith("ERROR")) {
      console.error(msg);
    } else if (msg.startsWith("WARNING")) {
      console.warn(msg);
    } else if (msg.startsWith("INFO")) {
      console.info(msg);
    } else if (msg.startsWith("DEBUG")) {
      console.debug(msg);
    } else {
      console.log(msg);
    }
  };
  self.__logCallback__ = logCallback;
  await pyodide.runPythonAsync(`
      from js import __logCallback__


      class JsHandler(logging.Handler):
          def emit(self, record):
              msg = self.format(record)
              __logCallback__(msg)


      main_formatter = logging.Formatter("%(levelname)s:%(name)s:%(message)s")

      js_handler = JsHandler()
      js_handler.setFormatter(main_formatter)

      root_logger = logging.getLogger()
      root_logger.handlers.clear()
      root_logger.addHandler(js_handler)
      root_logger.setLevel(logging.DEBUG)

      streamlit_handler = logging.getLogger("streamlit")
      streamlit_handler.setLevel(logging.DEBUG)
  `);
  console.debug("Set the loggers");

  postProgressMessage(
    "Mocking some Streamlit functions for the browser environment."
  );
  console.debug("Mocking some Streamlit functions");
  // Disable caching. See https://github.com/whitphx/stlite/issues/495
  await pyodide.runPythonAsync(`
    import streamlit

    def is_cacheable_msg(msg):
        return False

    streamlit.runtime.runtime.is_cacheable_msg = is_cacheable_msg
  `);
  console.debug("Mocked some Streamlit functions");

  postProgressMessage("Importing Language Server");
  await importLanguageServerPythonLibraries(pyodide, micropip);

  postProgressMessage("Booting up the Streamlit server.");
  console.debug("Booting up the Streamlit server");
  // The following Python code is based on streamlit.web.cli.main_run().
  self.__streamlitFlagOptions__ = {
    // gatherUsageStats is disabled as default, but can be enabled explicitly by setting it to true.
    "browser.gatherUsageStats": false,
    ...streamlitConfig,
    "runner.fastReruns": false, // Fast reruns do not work well with the async script runner of stlite. See https://github.com/whitphx/stlite/pull/550#issuecomment-1505485865.
  };
  await pyodide.runPythonAsync(`
    from stlite_server.bootstrap import load_config_options, prepare
    from stlite_server.server import Server
    from js import __streamlitFlagOptions__

    flag_options = __streamlitFlagOptions__.to_py()
    load_config_options(flag_options)

    main_script_path = "${entrypoint}"
    command_line = None
    args = []

    prepare(main_script_path, args)

    server = Server(main_script_path, command_line)
    server.start()
  `);
  console.debug("Booted up the Streamlit server");

  console.debug("Setting up the HTTP server");
  // Pull the http server instance from Python world to JS world and set up it.
  httpServer = pyodide.globals.get("server").copy();
  console.debug("Set up the HTTP server");

  ctx.postMessage({
    type: "event:loaded",
  });
}

const pyodideReadyPromise = loadPyodideAndPackages().catch((error) => {
  ctx.postMessage({
    type: "event:error",
    data: {
      error,
    },
  });
  throw error;
});

/**
 * Process a message sent to the worker.
 *
 * @param event The message event to process
 */
self.onmessage = async (event: MessageEvent<InMessage>): Promise<void> => {
  const msg = event.data;

  // Special case for transmitting the initial data
  if (msg.type === "initData") {
    initDataPromiseDelegate.resolve(msg.data);
    return;
  }

  handleCogniteMessage(msg);

  await pyodideReadyPromise;

  const messagePort = event.ports[0];

  try {
    switch (msg.type) {
      case "websocket:connect": {
        console.debug("websocket:connect", msg.data);

        const { path } = msg.data;

        httpServer.start_websocket(
          path,
          (messageProxy: any, binary: boolean) => {
            // XXX: Now there is no session mechanism

            if (binary) {
              const buffer = messageProxy.getBuffer("u8");
              messageProxy.destroy();
              const payload = new Uint8ClampedArray(
                buffer.data.buffer,
                buffer.data.byteOffset,
                buffer.data.byteLength
              );
              ctx.postMessage({
                type: "websocket:message",
                data: {
                  payload: new Uint8Array(payload),
                },
              });
            } else {
              ctx.postMessage({
                type: "websocket:message",
                data: {
                  payload: messageProxy,
                },
              });
            }
          }
        );

        messagePort.postMessage({
          type: "reply",
        });
        break;
      }
      case "websocket:send": {
        console.debug("websocket:send", msg.data);

        const { payload } = msg.data;

        httpServer.receive_websocket_from_js(payload);
        break;
      }
      case "http:request": {
        console.debug("http:request", msg.data);

        const { request } = msg.data;

        const onResponse = (statusCode: number, _headers: any, _body: any) => {
          const headers = _headers.toJs();
          const body = _body.toJs();
          console.debug({ statusCode, headers, body });

          const reply: ReplyMessageHttpResponse = {
            type: "http:response",
            data: {
              response: {
                statusCode,
                headers,
                body,
              },
            },
          };
          messagePort.postMessage(reply);
        };

        httpServer.receive_http_from_js(
          request.method,
          decodeURIComponent(request.path),
          request.headers,
          request.body,
          onResponse
        );
        break;
      }
      case "file:write": {
        const { path, data: fileData, opts } = msg.data;

        console.debug(`Write a file "${path}"`);
        writeFileWithParents(pyodide, path, fileData, opts);
        messagePort.postMessage({
          type: "reply",
        });
        break;
      }
      case "file:rename": {
        const { oldPath, newPath } = msg.data;

        console.debug(`Rename "${oldPath}" to ${newPath}`);
        renameWithParents(pyodide, oldPath, newPath);
        messagePort.postMessage({
          type: "reply",
        });
        break;
      }
      case "file:unlink": {
        const { path } = msg.data;

        console.debug(`Remove "${path}`);
        pyodide.FS.unlink(path);
        messagePort.postMessage({
          type: "reply",
        });
        break;
      }
      case "install": {
        const { requirements } = msg.data;

        const micropip = pyodide.pyimport("micropip");

        console.debug("Install the requirements:", requirements);
        verifyRequirements(requirements); // Blocks the not allowed wheel URL schemes.
        await micropip.install
          .callKwargs(requirements, { keep_going: true })
          .then(() => {
            if (requirements.includes("matplotlib")) {
              return pyodide.runPythonAsync(`
                from stlite_server.bootstrap import _fix_matplotlib_crash
                _fix_matplotlib_crash()
              `);
            }
          })
          .then(() => {
            console.debug("Successfully installed");
            messagePort.postMessage({
              type: "reply",
            });
          });
      }
    }
  } catch (error) {
    console.error(error);

    if (!(error instanceof Error)) {
      throw error;
    }

    // The `error` object may contain non-serializable properties such as function (for example Pyodide.FS.ErrnoError which has a `.setErrno` function),
    // so it must be converted to a plain object before sending it to the main thread.
    // Otherwise, the following error will be thrown:
    // `Uncaught (in promise) DOMException: Failed to execute 'postMessage' on 'MessagePort': #<Object> could not be cloned.`
    // Also, the JSON.stringify() and JSON.parse() approach like https://stackoverflow.com/a/42376465/13103190
    // does not work for Error objects because the Error object is not enumerable.
    // So we use the following approach to clone the Error object.
    const cloneableError = new Error(error.message);
    cloneableError.name = error.name;
    cloneableError.stack = error.stack;

    messagePort.postMessage({
      type: "reply",
      error: cloneableError,
    });
  }
};

ctx.postMessage({
  type: "event:start",
});

const handleCogniteMessage = async (msg: InMessage) => {
  // Fusion sends in a token to the worker, which we need to set in the environment
  if (msg.type === "newToken") {
    const token = msg.data.token;
    const project = msg.data.project;
    const baseUrl = msg.data.baseUrl;
    const fusionUrl = msg.data.fusionUrl;
    const organization = msg.data.organization;

    if (token && project && baseUrl) {
      while (!pyodide) {
        // Wait for pyodide to be ready
        await new Promise((r) => setTimeout(r, 50));
      }

      await pyodide.runPythonAsync(`
        import os
        os.environ["COGNITE_TOKEN"] = "${token}"
        os.environ["COGNITE_PROJECT"] = "${project}"
        os.environ["COGNITE_BASE_URL"] = "${baseUrl}"
        os.environ["COGNITE_FUSION_URL"] = "${fusionUrl}"
        os.environ["COGNITE_ORGANIZATION"] = "${organization}"
        # Set flag to tell the SDK that we are inside of a Fusion Notebook:
        os.environ["COGNITE_FUSION_NOTEBOOK"] = "1"
      `);

      tokenIsSet = true;
    }
  } else if (tokenIsSet && msg.type === LanguageServerEvents.autocomplete) {
    handleAutoComplete(msg, pyodide, ctx);
  } else if (tokenIsSet && msg.type === LanguageServerEvents.hover) {
    handleHover(msg, pyodide, ctx);
  }
};
=======
import { startWorkerEnv } from "./worker-runtime";

self.onmessage = startWorkerEnv(
  "https://cdn.jsdelivr.net/pyodide/v0.25.1/full/pyodide.js",
  self.postMessage
);
>>>>>>> 30c75853
<|MERGE_RESOLUTION|>--- conflicted
+++ resolved
@@ -1,576 +1,6 @@
-<<<<<<< HEAD
-import type Pyodide from "pyodide";
-import { PromiseDelegate } from "@stlite/common";
-import { writeFileWithParents, renameWithParents } from "./file";
-import { verifyRequirements } from "./requirements";
-import { mockPyArrow } from "./mock";
-import type {
-  WorkerInitialData,
-  OutMessage,
-  InMessage,
-  ReplyMessageHttpResponse,
-} from "./types";
-import { LanguageServerEvents } from "./cognite/language-server-types";
-import {
-  handleHover,
-  handleAutoComplete,
-  importLanguageServerPythonLibraries,
-} from "./cognite/language-server-utils";
-
-let pyodide: Pyodide.PyodideInterface;
-
-let tokenIsSet = false;
-
-let httpServer: any;
-
-export interface StliteWorkerContext extends DedicatedWorkerGlobalScope {
-  postMessage(message: OutMessage, transfer: Transferable[]): void;
-  postMessage(message: OutMessage, options?: StructuredSerializeOptions): void;
-}
-
-// Ref: https://v4.webpack.js.org/loaders/worker-loader/#loading-with-worker-loader
-const ctx = self as StliteWorkerContext;
-
-const initDataPromiseDelegate = new PromiseDelegate<WorkerInitialData>();
-
-function postProgressMessage(message: string): void {
-  ctx.postMessage({
-    type: "event:progress",
-    data: {
-      message,
-    },
-  });
-}
-
-async function initPyodide(
-  pyodideUrl: string,
-  loadPyodideOptions: Parameters<typeof Pyodide.loadPyodide>[0]
-): Promise<Pyodide.PyodideInterface> {
-  // Ref: https://github.com/jupyterlite/pyodide-kernel/blob/v0.1.3/packages/pyodide-kernel/src/kernel.ts#L55
-  const indexUrl = pyodideUrl.slice(0, pyodideUrl.lastIndexOf("/") + 1);
-
-  // Ref: https://github.com/jupyterlite/pyodide-kernel/blob/v0.1.3/packages/pyodide-kernel/src/worker.ts#L40-L54
-  let loadPyodide: typeof Pyodide.loadPyodide;
-  if (pyodideUrl.endsWith(".mjs")) {
-    // note: this does not work at all in firefox
-    const pyodideModule: typeof Pyodide = await import(
-      /* webpackIgnore: true */ pyodideUrl
-    );
-    loadPyodide = pyodideModule.loadPyodide;
-  } else {
-    importScripts(pyodideUrl);
-    loadPyodide = (self as any).loadPyodide;
-  }
-  return loadPyodide({ ...loadPyodideOptions, indexURL: indexUrl });
-}
-
-const DEFAULT_PYODIDE_URL =
-  "https://cdn.jsdelivr.net/pyodide/v0.24.1/full/pyodide.js";
-
-/**
- * Load Pyodided and initialize the interpreter.
- *
- * NOTE: This implementation is based on JupyterLite@v0.1.0a16.
- *       Since v0.1.0a17, a wrapper around micropip, piplite, has been introduced
- *       and the importing strategy of pyolite and other packages has been changed.
- *       We might need to catch up it.
- *       https://github.com/jupyterlite/jupyterlite/pull/310
- */
-async function loadPyodideAndPackages() {
-  const {
-    entrypoint,
-    files,
-    archives,
-    requirements,
-    wheels,
-    mountedSitePackagesSnapshotFilePath,
-    pyodideUrl = DEFAULT_PYODIDE_URL,
-    streamlitConfig,
-  } = await initDataPromiseDelegate.promise;
-
-  postProgressMessage("Loading Pyodide.");
-
-  console.debug("Loading Pyodide");
-  pyodide = await initPyodide(pyodideUrl, {
-    stdout: console.log,
-    stderr: console.error,
-  });
-  console.debug("Loaded Pyodide");
-
-  // Mount files
-  postProgressMessage("Mounting files.");
-  await Promise.all(
-    Object.keys(files).map(async (path) => {
-      const file = files[path];
-
-      let data: string | ArrayBufferView;
-      if ("url" in file) {
-        console.debug(`Fetch a file from ${file.url}`);
-        data = await fetch(file.url)
-          .then((res) => res.arrayBuffer())
-          .then((buffer) => new Uint8Array(buffer));
-      } else {
-        data = file.data;
-      }
-      const { opts } = files[path];
-
-      console.debug(`Write a file "${path}"`);
-      writeFileWithParents(pyodide, path, data, opts);
-    })
-  );
-
-  // Unpack archives
-  postProgressMessage("Unpacking archives.");
-  await Promise.all(
-    archives.map(async (archive) => {
-      let buffer: Parameters<Pyodide.PyodideInterface["unpackArchive"]>[0];
-      if ("url" in archive) {
-        console.debug(`Fetch an archive from ${archive.url}`);
-        buffer = await fetch(archive.url).then((res) => res.arrayBuffer());
-      } else {
-        buffer = archive.buffer;
-      }
-      const { format, options } = archive;
-
-      console.debug(`Unpack an archive`, { format, options });
-      pyodide.unpackArchive(buffer, format, options);
-    })
-  );
-
-  if (!mountedSitePackagesSnapshotFilePath && !wheels) {
-    throw new Error(`Neither snapshot nor wheel files are provided.`);
-  }
-
-  if (mountedSitePackagesSnapshotFilePath) {
-    // Restore the site-packages director(y|ies) from the mounted snapshot file.
-    postProgressMessage("Restoring the snapshot.");
-
-    await pyodide.runPythonAsync(`import tarfile, shutil, site`);
-
-    // Remove "site-packages" directories such as '/lib/python3.10/site-packages'
-    // assuming these directories will be extracted from the snapshot archive.
-    await pyodide.runPythonAsync(`
-      site_packages_dirs = site.getsitepackages()
-      for site_packages in site_packages_dirs:
-          shutil.rmtree(site_packages)
-    `);
-    console.debug(`Unarchive ${mountedSitePackagesSnapshotFilePath}`);
-    await pyodide.runPythonAsync(`
-      with tarfile.open("${mountedSitePackagesSnapshotFilePath}", "r") as tar_gz_file:
-          tar_gz_file.extractall("/")
-    `);
-    console.debug("Restored the snapshot");
-
-    postProgressMessage("Mocking some packages.");
-    console.debug("Mock pyarrow");
-    mockPyArrow(pyodide);
-    console.debug("Mocked pyarrow");
-  }
-
-  verifyRequirements(requirements); // Blocks the not allowed wheel URL schemes.
-  // NOTE: It's important to install the user-specified requirements and the streamlit package at the same time,
-  // which satisfies the following two requirements:
-  // 1. It allows users to specify the versions of Streamlit's dependencies via requirements.txt
-  // before these versions are automatically resolved by micropip when installing Streamlit from the custom wheel
-  // (installing the user-reqs must be earlier than or equal to installing the custom wheels).
-  // 2. It also resolves the `streamlit` package version required by the user-specified requirements to the appropriate version,
-  // which avoids the problem of https://github.com/whitphx/stlite/issues/675
-  // (installing the custom wheels must be earlier than or equal to installing the user-reqs).
-  // ===
-  // Also, this must be after restoring the snapshot because the snapshot may contain the site-packages.
-  postProgressMessage("Installing packages.");
-  await pyodide.loadPackage("micropip");
-  const micropip = pyodide.pyimport("micropip");
-  if (wheels) {
-    console.debug(
-      "Installing the wheels:",
-      wheels,
-      "and the requirements:",
-      requirements
-    );
-    await micropip.install.callKwargs(
-      [wheels.stliteServer, wheels.streamlit, wheels.jedi, ...requirements],
-      { keep_going: true }
-    );
-    console.debug("Installed the wheels and the requirements");
-
-    postProgressMessage("Mocking some packages.");
-    console.debug("Mock pyarrow");
-    mockPyArrow(pyodide);
-    console.debug("Mocked pyarrow");
-  } else {
-    console.debug("Installing the requirements:", requirements);
-    await micropip.install.callKwargs(requirements, { keep_going: true });
-    console.debug("Installed the requirements");
-  }
-
-  while (!tokenIsSet) {
-    // Wait for Fusion to send token
-    await new Promise((r) => setTimeout(r, 50));
-  }
-
-  // The following code is necessary to avoid errors like  `NameError: name '_imp' is not defined`
-  // at importing installed packages.
-  await pyodide.runPythonAsync(`
-    import importlib
-    importlib.invalidate_caches()
-  `);
-
-  postProgressMessage("Loading streamlit package.");
-  console.debug("Loading the Streamlit package");
-  // Importing the `streamlit` module takes most of the time,
-  // so we first run this step independently for clearer logs and easy exec-time profiling.
-  // For https://github.com/whitphx/stlite/issues/427
-  await pyodide.runPythonAsync(`
-      import streamlit.runtime
-      import streamlit.web
-  `);
-  console.debug("Loaded the Streamlit package");
-
-  postProgressMessage("Setting up the loggers.");
-  console.debug("Setting the loggers");
-  // Fix the Streamlit's logger instantiating strategy, which violates the standard and is problematic for us.
-  // See https://github.com/streamlit/streamlit/issues/4742
-  await pyodide.runPythonAsync(`
-      import logging
-      import streamlit.logger
-
-      streamlit.logger.get_logger = logging.getLogger
-      streamlit.logger.setup_formatter = None
-      streamlit.logger.update_formatter = lambda *a, **k: None
-      streamlit.logger.set_log_level = lambda *a, **k: None
-  `);
-  // Then configure the logger.
-  const logCallback = (msg: string) => {
-    if (msg.startsWith("CRITICAL") || msg.startsWith("ERROR")) {
-      console.error(msg);
-    } else if (msg.startsWith("WARNING")) {
-      console.warn(msg);
-    } else if (msg.startsWith("INFO")) {
-      console.info(msg);
-    } else if (msg.startsWith("DEBUG")) {
-      console.debug(msg);
-    } else {
-      console.log(msg);
-    }
-  };
-  self.__logCallback__ = logCallback;
-  await pyodide.runPythonAsync(`
-      from js import __logCallback__
-
-
-      class JsHandler(logging.Handler):
-          def emit(self, record):
-              msg = self.format(record)
-              __logCallback__(msg)
-
-
-      main_formatter = logging.Formatter("%(levelname)s:%(name)s:%(message)s")
-
-      js_handler = JsHandler()
-      js_handler.setFormatter(main_formatter)
-
-      root_logger = logging.getLogger()
-      root_logger.handlers.clear()
-      root_logger.addHandler(js_handler)
-      root_logger.setLevel(logging.DEBUG)
-
-      streamlit_handler = logging.getLogger("streamlit")
-      streamlit_handler.setLevel(logging.DEBUG)
-  `);
-  console.debug("Set the loggers");
-
-  postProgressMessage(
-    "Mocking some Streamlit functions for the browser environment."
-  );
-  console.debug("Mocking some Streamlit functions");
-  // Disable caching. See https://github.com/whitphx/stlite/issues/495
-  await pyodide.runPythonAsync(`
-    import streamlit
-
-    def is_cacheable_msg(msg):
-        return False
-
-    streamlit.runtime.runtime.is_cacheable_msg = is_cacheable_msg
-  `);
-  console.debug("Mocked some Streamlit functions");
-
-  postProgressMessage("Importing Language Server");
-  await importLanguageServerPythonLibraries(pyodide, micropip);
-
-  postProgressMessage("Booting up the Streamlit server.");
-  console.debug("Booting up the Streamlit server");
-  // The following Python code is based on streamlit.web.cli.main_run().
-  self.__streamlitFlagOptions__ = {
-    // gatherUsageStats is disabled as default, but can be enabled explicitly by setting it to true.
-    "browser.gatherUsageStats": false,
-    ...streamlitConfig,
-    "runner.fastReruns": false, // Fast reruns do not work well with the async script runner of stlite. See https://github.com/whitphx/stlite/pull/550#issuecomment-1505485865.
-  };
-  await pyodide.runPythonAsync(`
-    from stlite_server.bootstrap import load_config_options, prepare
-    from stlite_server.server import Server
-    from js import __streamlitFlagOptions__
-
-    flag_options = __streamlitFlagOptions__.to_py()
-    load_config_options(flag_options)
-
-    main_script_path = "${entrypoint}"
-    command_line = None
-    args = []
-
-    prepare(main_script_path, args)
-
-    server = Server(main_script_path, command_line)
-    server.start()
-  `);
-  console.debug("Booted up the Streamlit server");
-
-  console.debug("Setting up the HTTP server");
-  // Pull the http server instance from Python world to JS world and set up it.
-  httpServer = pyodide.globals.get("server").copy();
-  console.debug("Set up the HTTP server");
-
-  ctx.postMessage({
-    type: "event:loaded",
-  });
-}
-
-const pyodideReadyPromise = loadPyodideAndPackages().catch((error) => {
-  ctx.postMessage({
-    type: "event:error",
-    data: {
-      error,
-    },
-  });
-  throw error;
-});
-
-/**
- * Process a message sent to the worker.
- *
- * @param event The message event to process
- */
-self.onmessage = async (event: MessageEvent<InMessage>): Promise<void> => {
-  const msg = event.data;
-
-  // Special case for transmitting the initial data
-  if (msg.type === "initData") {
-    initDataPromiseDelegate.resolve(msg.data);
-    return;
-  }
-
-  handleCogniteMessage(msg);
-
-  await pyodideReadyPromise;
-
-  const messagePort = event.ports[0];
-
-  try {
-    switch (msg.type) {
-      case "websocket:connect": {
-        console.debug("websocket:connect", msg.data);
-
-        const { path } = msg.data;
-
-        httpServer.start_websocket(
-          path,
-          (messageProxy: any, binary: boolean) => {
-            // XXX: Now there is no session mechanism
-
-            if (binary) {
-              const buffer = messageProxy.getBuffer("u8");
-              messageProxy.destroy();
-              const payload = new Uint8ClampedArray(
-                buffer.data.buffer,
-                buffer.data.byteOffset,
-                buffer.data.byteLength
-              );
-              ctx.postMessage({
-                type: "websocket:message",
-                data: {
-                  payload: new Uint8Array(payload),
-                },
-              });
-            } else {
-              ctx.postMessage({
-                type: "websocket:message",
-                data: {
-                  payload: messageProxy,
-                },
-              });
-            }
-          }
-        );
-
-        messagePort.postMessage({
-          type: "reply",
-        });
-        break;
-      }
-      case "websocket:send": {
-        console.debug("websocket:send", msg.data);
-
-        const { payload } = msg.data;
-
-        httpServer.receive_websocket_from_js(payload);
-        break;
-      }
-      case "http:request": {
-        console.debug("http:request", msg.data);
-
-        const { request } = msg.data;
-
-        const onResponse = (statusCode: number, _headers: any, _body: any) => {
-          const headers = _headers.toJs();
-          const body = _body.toJs();
-          console.debug({ statusCode, headers, body });
-
-          const reply: ReplyMessageHttpResponse = {
-            type: "http:response",
-            data: {
-              response: {
-                statusCode,
-                headers,
-                body,
-              },
-            },
-          };
-          messagePort.postMessage(reply);
-        };
-
-        httpServer.receive_http_from_js(
-          request.method,
-          decodeURIComponent(request.path),
-          request.headers,
-          request.body,
-          onResponse
-        );
-        break;
-      }
-      case "file:write": {
-        const { path, data: fileData, opts } = msg.data;
-
-        console.debug(`Write a file "${path}"`);
-        writeFileWithParents(pyodide, path, fileData, opts);
-        messagePort.postMessage({
-          type: "reply",
-        });
-        break;
-      }
-      case "file:rename": {
-        const { oldPath, newPath } = msg.data;
-
-        console.debug(`Rename "${oldPath}" to ${newPath}`);
-        renameWithParents(pyodide, oldPath, newPath);
-        messagePort.postMessage({
-          type: "reply",
-        });
-        break;
-      }
-      case "file:unlink": {
-        const { path } = msg.data;
-
-        console.debug(`Remove "${path}`);
-        pyodide.FS.unlink(path);
-        messagePort.postMessage({
-          type: "reply",
-        });
-        break;
-      }
-      case "install": {
-        const { requirements } = msg.data;
-
-        const micropip = pyodide.pyimport("micropip");
-
-        console.debug("Install the requirements:", requirements);
-        verifyRequirements(requirements); // Blocks the not allowed wheel URL schemes.
-        await micropip.install
-          .callKwargs(requirements, { keep_going: true })
-          .then(() => {
-            if (requirements.includes("matplotlib")) {
-              return pyodide.runPythonAsync(`
-                from stlite_server.bootstrap import _fix_matplotlib_crash
-                _fix_matplotlib_crash()
-              `);
-            }
-          })
-          .then(() => {
-            console.debug("Successfully installed");
-            messagePort.postMessage({
-              type: "reply",
-            });
-          });
-      }
-    }
-  } catch (error) {
-    console.error(error);
-
-    if (!(error instanceof Error)) {
-      throw error;
-    }
-
-    // The `error` object may contain non-serializable properties such as function (for example Pyodide.FS.ErrnoError which has a `.setErrno` function),
-    // so it must be converted to a plain object before sending it to the main thread.
-    // Otherwise, the following error will be thrown:
-    // `Uncaught (in promise) DOMException: Failed to execute 'postMessage' on 'MessagePort': #<Object> could not be cloned.`
-    // Also, the JSON.stringify() and JSON.parse() approach like https://stackoverflow.com/a/42376465/13103190
-    // does not work for Error objects because the Error object is not enumerable.
-    // So we use the following approach to clone the Error object.
-    const cloneableError = new Error(error.message);
-    cloneableError.name = error.name;
-    cloneableError.stack = error.stack;
-
-    messagePort.postMessage({
-      type: "reply",
-      error: cloneableError,
-    });
-  }
-};
-
-ctx.postMessage({
-  type: "event:start",
-});
-
-const handleCogniteMessage = async (msg: InMessage) => {
-  // Fusion sends in a token to the worker, which we need to set in the environment
-  if (msg.type === "newToken") {
-    const token = msg.data.token;
-    const project = msg.data.project;
-    const baseUrl = msg.data.baseUrl;
-    const fusionUrl = msg.data.fusionUrl;
-    const organization = msg.data.organization;
-
-    if (token && project && baseUrl) {
-      while (!pyodide) {
-        // Wait for pyodide to be ready
-        await new Promise((r) => setTimeout(r, 50));
-      }
-
-      await pyodide.runPythonAsync(`
-        import os
-        os.environ["COGNITE_TOKEN"] = "${token}"
-        os.environ["COGNITE_PROJECT"] = "${project}"
-        os.environ["COGNITE_BASE_URL"] = "${baseUrl}"
-        os.environ["COGNITE_FUSION_URL"] = "${fusionUrl}"
-        os.environ["COGNITE_ORGANIZATION"] = "${organization}"
-        # Set flag to tell the SDK that we are inside of a Fusion Notebook:
-        os.environ["COGNITE_FUSION_NOTEBOOK"] = "1"
-      `);
-
-      tokenIsSet = true;
-    }
-  } else if (tokenIsSet && msg.type === LanguageServerEvents.autocomplete) {
-    handleAutoComplete(msg, pyodide, ctx);
-  } else if (tokenIsSet && msg.type === LanguageServerEvents.hover) {
-    handleHover(msg, pyodide, ctx);
-  }
-};
-=======
 import { startWorkerEnv } from "./worker-runtime";
 
 self.onmessage = startWorkerEnv(
   "https://cdn.jsdelivr.net/pyodide/v0.25.1/full/pyodide.js",
   self.postMessage
-);
->>>>>>> 30c75853
+);