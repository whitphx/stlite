--- conflicted
+++ resolved
@@ -32,8 +32,7 @@
 // https://github.com/pyodide/pyodide/pull/1859
 // https://pyodide.org/en/stable/project/changelog.html#micropip
 import STLITE_LIB_WHEEL from "!!file-loader?name=pypi/[name].[ext]&context=.!../py/stlite-lib/dist/stlite_lib-0.1.0-py3-none-any.whl"; // TODO: Extract the import statement to an auto-generated file like `_pypi.ts` in JupyterLite: https://github.com/jupyterlite/jupyterlite/blob/f2ecc9cf7189cb19722bec2f0fc7ff5dfd233d47/packages/pyolite-kernel/src/_pypi.ts
-<<<<<<< HEAD
-import STREAMLIT_WHEEL from "!!file-loader?name=pypi/[name].[ext]&context=.!../py/streamlit/lib/dist/streamlit-1.38.0-cp312-none-any.whl";
+import STREAMLIT_WHEEL from "!!file-loader?name=pypi/[name].[ext]&context=.!../py/streamlit/lib/dist/streamlit-1.39.0-cp312-none-any.whl";
 // COGNITE: code completion
 import JEDI_WHEEL from "!!file-loader?name=pypi/[name].[ext]&context=.!../py/jedi/jedi-0.19.1-py2.py3-none-any.whl";
 import { postMessageToFusion } from "./cognite/streamlit-worker-communication-utils";
@@ -41,9 +40,6 @@
   generateAppScreenshot,
   generateFullAppScreenshot,
 } from "./cognite/generate-screenshot";
-=======
-import STREAMLIT_WHEEL from "!!file-loader?name=pypi/[name].[ext]&context=.!../py/streamlit/lib/dist/streamlit-1.39.0-cp312-none-any.whl";
->>>>>>> 7ee84ba7
 
 // Ref: https://github.com/streamlit/streamlit/blob/1.12.2/frontend/src/lib/UriUtil.ts#L32-L33
 const FINAL_SLASH_RE = /\/+$/;
@@ -130,7 +126,7 @@
 
   onModuleAutoLoad?: (
     packagesToLoad: string[],
-    installPromise: Promise<PackageData[]>
+    installPromise: Promise<PackageData[]>,
   ) => void;
 
   onProgress?: (message: string) => void;
@@ -200,16 +196,16 @@
       });
       const stliteLibWheelUrl = makeAbsoluteWheelURL(
         STLITE_LIB_WHEEL as unknown as string,
-        options.wheelBaseUrl
+        options.wheelBaseUrl,
       );
       const streamlitWheelUrl = makeAbsoluteWheelURL(
         STREAMLIT_WHEEL as unknown as string,
-        options.wheelBaseUrl
+        options.wheelBaseUrl,
       );
       // COGNITE: needed for language server
       const jediWheelUrl = makeAbsoluteWheelURL(
         JEDI_WHEEL as unknown as string,
-        options.wheelBaseUrl
+        options.wheelBaseUrl,
       );
       wheels = {
         stliteLib: stliteLibWheelUrl,
@@ -275,7 +271,7 @@
           request,
         },
       },
-      "http:response"
+      "http:response",
     ).then((data) => {
       return {
         ...data.response,
@@ -287,7 +283,7 @@
   public writeFile(
     path: string,
     data: string | ArrayBufferView,
-    opts?: Record<string, unknown>
+    opts?: Record<string, unknown>,
   ): Promise<void> {
     return this._asyncPostMessage({
       type: "file:write",
@@ -358,15 +354,15 @@
   }
 
   private _asyncPostMessage(
-    message: InMessage
+    message: InMessage,
   ): Promise<ReplyMessageGeneralReply["data"]>;
   private _asyncPostMessage<T extends ReplyMessage["type"]>(
     message: InMessage,
-    expectedReplyType: T
+    expectedReplyType: T,
   ): Promise<Extract<ReplyMessage, { type: T }>["data"]>;
   private _asyncPostMessage(
     message: InMessage,
-    expectedReplyType = "reply"
+    expectedReplyType = "reply",
   ): Promise<ReplyMessage["data"]> {
     return new Promise((resolve, reject) => {
       const channel = new MessageChannel();
@@ -449,7 +445,7 @@
                 }
                 port.close();
               };
-            })
+            }),
           );
         break;
       }
@@ -528,7 +524,7 @@
         }
       }
     },
-    false
+    false,
   );
   // communicate if in iframe to parent (top)
   postMessageToFusion("getToken");
@@ -550,7 +546,7 @@
     fusionUrl: string;
     email?: string;
   },
-  worker: StliteWorker
+  worker: StliteWorker,
 ) => {
   worker.postMessage({
     type: "newToken",
