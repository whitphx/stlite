name: Test, Build, and Publish

on:
  push:
    branches: [ "main" ]
    tags: [ "v*" ]
  pull_request:
    branches: [ "main" ]

concurrency:
  # https://stackoverflow.com/a/72408109
  group: ${{ github.workflow }}-${{ github.event.pull_request.number || github.ref }}
  cancel-in-progress: ${{ github.ref != 'refs/heads/main' }}

env:
  python-version-file: ".python-version"
  node-version-file: ".nvmrc"
  # To avoid an error like "FATAL ERROR: Reached heap limit Allocation failed - JavaScript heap out of memory".
  # See https://github.com/actions/virtual-environments/issues/70#issuecomment-653886422
  # The Linux VM has 7GB RAM (https://docs.github.com/en/actions/using-github-hosted-runners/about-github-hosted-runners#supported-runners-and-hardware-resources),
  # so we set the max memory size as 6.5 GiB like https://nodejs.org/api/cli.html#--max-old-space-sizesize-in-megabytes
  NODE_OPTIONS: "--max-old-space-size=6656"
  RUN_ALL_TESTS: ${{ github.ref == 'refs/heads/main' || startsWith(github.ref, 'refs/tags/v') }}

jobs:
  changes:  # See https://github.com/dorny/paths-filter#examples
    runs-on: ubuntu-latest
    outputs:
      common: ${{ steps.filter.outputs.common == 'true' || env.RUN_ALL_TESTS == 'true' }}
      kernel: ${{ steps.filter.outputs.kernel == 'true' || env.RUN_ALL_TESTS == 'true' }}
      # stlite-lib: ${{ steps.filter.outputs.stlite-lib == 'true' || env.RUN_ALL_TESTS == 'true' }}
      stlite-lib: true  # This step does not detect changes in the `streamlit` submodule that is needed to trigger the test-stlite-lib job (https://github.com/dorny/paths-filter/issues/143), so skip checking and make it always return true as a workaround.
      mountable: ${{ steps.filter.outputs.mountable == 'true' || env.RUN_ALL_TESTS == 'true' }}
      sharing-editor: ${{ steps.filter.outputs.sharing-editor == 'true' || env.RUN_ALL_TESTS == 'true' }}
      sharing-common: ${{ steps.filter.outputs.sharing-common == 'true' || env.RUN_ALL_TESTS == 'true' }}
      desktop: ${{ steps.filter.outputs.desktop == 'true' || env.RUN_ALL_TESTS == 'true' }}
      vscode-extension: ${{ steps.filter.outputs.vscode-extension == 'true' || env.RUN_ALL_TESTS == 'true' }}
    steps:
    - uses: actions/checkout@v4
    - uses: dorny/paths-filter@v3
      id: filter
      with:
        filters: |
          common:
            - 'packages/common/**/*'
          kernel:
            - 'packages/kernel/**/*'
            # - '!packages/kernel/py/**/*'  # Not supported by paths-filter now: https://github.com/dorny/paths-filter/issues/106
          # stlite-lib:  # We run this job anytime. See above.
          #   - 'packages/kernel/py/stlite-lib/**/*'
          #   - 'streamlit/**/*'
          mountable:
            - 'packages/mountable/**/*'
          sharing-editor:
            - 'packages/sharing-editor/**/*'
          sharing-common:
            - 'packages/sharing-common/**/*'
          desktop:
            - 'packages/desktop/**/*'
          vscode-extension:
            - 'packages/vscode-stlite/**/*'

  test-build-common:
    needs: changes
    if: ${{ needs.changes.outputs.common == 'true' }}

    runs-on: ubuntu-latest

    defaults:
      run:
        working-directory: packages/common

    steps:
    - uses: actions/checkout@v4
      with:
        submodules: true
    - uses: actions/setup-node@v4
      with:
        node-version-file: ${{ env.node-version-file }}
        cache: 'yarn'
    - run: yarn install --frozen-lockfile
    - name: Lint
      run: |
        yarn check:eslint
        yarn check:prettier
    - run: yarn test
    - run: yarn build

  test-kernel:
    needs: changes
    if: ${{ needs.changes.outputs.kernel == 'true' }}

    runs-on: ubuntu-latest

    defaults:
      run:
        working-directory: packages/kernel

    steps:
    - uses: actions/checkout@v4
      with:
        submodules: true

    - uses: ./.github/actions/init-all
      with:
        python-version-file: ${{ env.python-version-file }}
        node-version-file: ${{ env.node-version-file }}

    - name: Lint
      run: |
        yarn check:eslint
        yarn check:prettier

    - run: make kernel-test
      working-directory: .

  test-stlite-lib:
    needs: changes
    if: ${{ needs.changes.outputs.stlite-lib == 'true' }}

    runs-on: ubuntu-latest

    steps:
    - uses: actions/checkout@v4
      with:
        submodules: true

    - uses: ./.github/actions/init-all
      with:
        python-version-file: ${{ env.python-version-file }}
        node-version-file: ${{ env.node-version-file }}

    - name: Install dependencies
      shell: bash
      run: |
        . .venv/bin/activate
        cd packages/kernel/py/stlite-lib
        uv sync

    - name: Set up Streamlit and build proto
      run: |
        . .venv/bin/activate
        make streamlit-proto

    - name: Run Ruff
      run: |
        . .venv/bin/activate
        cd packages/kernel/py/stlite-lib
        uv run ruff check --output-format=github .
        uv run ruff format . --check

    - name: Run pyright
      run: |
        . .venv/bin/activate
        cd packages/kernel/py/stlite-lib
        uv run pyright

    - name: Run pytest
      shell: bash
      run: |
        . .venv/bin/activate
        cd packages/kernel/py/stlite-lib
        uv run pytest -v

  test-mountable:
    needs: changes
    if: ${{ needs.changes.outputs.mountable == 'true' }}

    runs-on: ubuntu-latest

    defaults:
      run:
        working-directory: packages/mountable

    steps:
    - uses: actions/checkout@v4
      with:
        submodules: true
<<<<<<< HEAD

    - uses: ./.github/actions/init-node
      with:
        node-version-file: ${{ env.node-version-file }}

    - run: make common
      working-directory: .
=======
    - uses: actions/setup-node@v4
      with:
        node-version-file: ${{ env.node-version-file }}
        cache: 'yarn'
    - run: yarn install --frozen-lockfile
>>>>>>> e3aa5d05
    - name: Lint
      run: |
        yarn check:eslint
        yarn check:prettier
    - run: yarn test

  test-sharing-editor:
    needs: changes
    if: ${{ needs.changes.outputs.sharing-editor == 'true' }}

    runs-on: ubuntu-latest

    defaults:
      run:
        working-directory: packages/sharing-editor

    steps:
    - uses: actions/checkout@v4
      with:
        submodules: true
    - uses: actions/setup-node@v4
      with:
        node-version-file: ${{ env.node-version-file }}
        cache: 'yarn'
    - run: yarn install --frozen-lockfile
    - run: make sharing-common
      working-directory: .
    # - name: Lint
    #   run: |
    #     yarn check:eslint
    #     yarn check:prettier
    - run: yarn test

  test-sharing-common:
    needs: changes
    if: ${{ needs.changes.outputs.sharing-common == 'true' }}

    runs-on: ubuntu-latest

    defaults:
      run:
        working-directory: packages/sharing-common

    steps:
    - uses: actions/checkout@v4
      with:
        submodules: true
    - uses: actions/setup-node@v4
      with:
        node-version-file: ${{ env.node-version-file }}
        cache: 'yarn'
    - run: yarn install --frozen-lockfile
    - name: Lint
      run: |
        yarn check:eslint
        yarn check:prettier
    - run: yarn test

  test-desktop:
    needs: changes
    if: ${{ needs.changes.outputs.desktop == 'true' }}

    strategy:
      fail-fast: false
      matrix:
        os: [ubuntu-latest, windows-latest]  # The desktop package contains OS-dependent file paths manipulations differing between POSIX and Windows.

    runs-on: ${{ matrix.os }}

    defaults:
      run:
        working-directory: packages/desktop

    steps:
    - uses: actions/checkout@v4
      with:
        submodules: true
    - uses: actions/setup-node@v4
      with:
        node-version-file: ${{ env.node-version-file }}
        cache: 'yarn'
    - run: yarn config set network-timeout 600000  # `yarn install` often takes so long time on in the Windows env.
    - run: yarn install --frozen-lockfile
    - run: make common
      working-directory: .
    - name: Lint
      if: ${{ matrix.os == 'ubuntu-latest' }}  # The glob pattern passed to ESLint is hardcoded as POSIX, so it does not work on Windows.
      run: |
        yarn check:eslint
        yarn check:prettier
    - run: yarn typecheck
    - run: yarn test

  build-mountable:
    if: ${{ ! failure() }}  # This job should run even if the depending jobs are skipped, but not when those jobs failed: https://qiita.com/abetomo/items/d9ede7dbeeb24f723fc5#%E8%A8%AD%E5%AE%9A%E4%BE%8B4
    needs: [test-kernel, test-stlite-lib, test-mountable]

    runs-on: ubuntu-latest

    permissions:
      pull-requests: write

    steps:
    - uses: actions/checkout@v4
      with:
        submodules: true

    - uses: ./.github/actions/init-all
      with:
        python-version-file: ${{ env.python-version-file }}
        node-version-file: ${{ env.node-version-file }}

    - name: Cache node_modules/.cache including Webpack's cache
      uses: actions/cache@v4
      with:
        path: packages/mountable/node_modules/.cache
        key: mountable-node-modules-cache  # Don't need to use runner.os or branch name in the key because the cache is not shared between different branches or runner OSes: https://docs.github.com/en/actions/writing-workflows/choosing-what-your-workflow-does/caching-dependencies-to-speed-up-workflows#matching-a-cache-key

    ## Build and deploy @stlite/mountable
    # PUBLIC_URL here is set as a relative path, which is possible to the trick introduced at https://github.com/whitphx/stlite/pull/143.
    - name: Set PUBLIC_URL
      run: echo "PUBLIC_URL=." >> $GITHUB_ENV
    - name: Build @stlite/mountable
      run: |
        . .venv/bin/activate
        make mountable

    - name: Package
      working-directory: packages/mountable
      run: yarn pack

    - name: Get the built package file path
      id: get-package-file-path
      working-directory: packages/mountable
      run: echo "PACKAGE_FILE_PATH=$(find $(pwd) -name "stlite-mountable-*.tgz" -print -quit)" >> $GITHUB_OUTPUT

    - name: Upload the built tar ball as an artifact
      uses: actions/upload-artifact@v4
      if: ${{ ! startsWith(github.ref, 'refs/tags/v') }}
      with:
        path: ${{ steps.get-package-file-path.outputs.PACKAGE_FILE_PATH }}
        name: stlite-mountable-${{ github.sha }}.tgz

    - name: Upload the built tar ball as an artifact (when pushed with a version tag)
      uses: actions/upload-artifact@v4
      if: startsWith(github.ref, 'refs/tags/v')
      with:
        path: ${{ steps.get-package-file-path.outputs.PACKAGE_FILE_PATH }}
        name: stlite-mountable-${{ github.ref_name }}.tgz

    - name: "Inform the package stats of @stlite/mountable"
      uses: ./.github/actions/inform-package-stats
      with:
        key: mountable
        name: "@stlite/mountable"
        input-path: ${{ steps.get-package-file-path.outputs.PACKAGE_FILE_PATH }}

    # Also get stats of the built wheel files of stlite-lib and streamlit in this job.
    - name: Get the built wheel file path
      id: get-wheel-file-path
      working-directory:
      run: |
        pushd packages/kernel/py/stlite-lib/dist
        echo "STLITE_LIB_WHEEL_FILEPATH=$(find $(pwd) -name "stlite_lib-*-py3-none-any.whl" -print -quit)" >> $GITHUB_OUTPUT
        popd

        pushd packages/kernel/py/streamlit/lib/dist
        echo "STREAMLIT_WHEEL_FILEPATH=$(find $(pwd) -name "streamlit-*.whl" -print -quit)" >> $GITHUB_OUTPUT
        popd
    - name: "Inform the package stats of stlite-lib wheel"
      uses: ./.github/actions/inform-package-stats
      with:
        key: stlite-lib-wheel
        name: "stlite-lib wheel (built as a part of @stlite/mountable)"
        input-path: ${{ steps.get-wheel-file-path.outputs.STLITE_LIB_WHEEL_FILEPATH }}
    - name: "Inform the package stats of streamlit wheel"
      uses: ./.github/actions/inform-package-stats
      with:
        key: streamlit-wheel
        name: "streamlit wheel (built as a part of @stlite/mountable)"
        input-path: ${{ steps.get-wheel-file-path.outputs.STREAMLIT_WHEEL_FILEPATH }}

  publish-mountable:
    if: ${{ !failure() && startsWith(github.ref, 'refs/tags/v') }}  # `!failure()` is necessary to avoid skipping this job after successful build: https://github.com/actions/runner/issues/491
    needs: [build-mountable]

    permissions:
      contents: write  # Necessary for creating releases: https://github.com/softprops/action-gh-release#permissions

    runs-on: ubuntu-latest

    steps:
    - uses: actions/checkout@v4
    - uses: actions/setup-node@v4
      with:
        node-version-file: ${{ env.node-version-file }}
        cache: 'yarn'
        registry-url: 'https://registry.npmjs.org'
        scope: '@stlite'

    - uses: actions/download-artifact@v4
      with:
        name: stlite-mountable-${{ github.ref_name }}.tgz
        path: packages/mountable

    - run: yarn publish stlite-mountable-v*.tgz --access public
      env:
        NODE_AUTH_TOKEN: ${{ secrets.NPM_TOKEN }}
      working-directory: packages/mountable

    - name: Create a new release
      uses: softprops/action-gh-release@v2
      with:
        files: packages/mountable/stlite-mountable-v*.tgz
        generate_release_notes: true

  build-sharing:
    if: ${{ ! failure() }}  # This job should run even if the depending jobs are skipped, but not when those jobs failed: https://qiita.com/abetomo/items/d9ede7dbeeb24f723fc5#%E8%A8%AD%E5%AE%9A%E4%BE%8B4
    needs: [test-kernel, test-stlite-lib, test-sharing-common]

    runs-on: ubuntu-latest

    permissions:
      pull-requests: write

    steps:
    - uses: actions/checkout@v4
      with:
        submodules: true

    - uses: ./.github/actions/init-all
      with:
        python-version-file: ${{ env.python-version-file }}
        node-version-file: ${{ env.node-version-file }}

    - name: Cache node_modules/.cache including Webpack's cache
      uses: actions/cache@v4
      with:
        path: packages/sharing/node_modules/.cache
        key: sharing-node-modules-cache  # Don't need to use runner.os or branch name in the key because the cache is not shared between different branches or runner OSes: https://docs.github.com/en/actions/writing-workflows/choosing-what-your-workflow-does/caching-dependencies-to-speed-up-workflows#matching-a-cache-key

    ## Build and upload @stlite/sharing
    - name: Set EDITOR_APP_ORIGIN (preview)
      if: github.ref_name != github.event.repository.default_branch
      run: echo "REACT_APP_EDITOR_APP_ORIGIN_REGEX=^https://[a-z0-9]+\.stlite-sharing-editor\.pages\.dev$" >> $GITHUB_ENV
    - name: Set EDITOR_APP_ORIGIN (main branch)
      if: github.ref_name == github.event.repository.default_branch
      run: echo "REACT_APP_EDITOR_APP_ORIGIN=https://edit.share.stlite.net" >> $GITHUB_ENV
    - name: Build @stlite/sharing
      run: |
        . .venv/bin/activate
        make sharing

    - name: Upload the built directory as an artifact
      uses: actions/upload-artifact@v4
      with:
        path: packages/sharing/build
        name: stlite-sharing

    - name: "Inform the package stats"
      uses: ./.github/actions/inform-package-stats
      with:
        key: sharing
        name: "stlite sharing"
        input-path: packages/sharing/build

  deploy-sharing:
    if: ${{ ! failure() }}  # This job should run even if the depending jobs are skipped, but not when those jobs failed: https://qiita.com/abetomo/items/d9ede7dbeeb24f723fc5#%E8%A8%AD%E5%AE%9A%E4%BE%8B4
    needs: [build-sharing]

    runs-on: ubuntu-latest
    permissions:
      contents: read
      deployments: write
    name: Deploy @stlite/sharing to Cloudflare Pages
    outputs:
      url: ${{ steps.publish.outputs.url }}
    steps:
      - name: Checkout
        uses: actions/checkout@v4
      - uses: actions/download-artifact@v4
        with:
          name: stlite-sharing
          path: website
      - name: Publish
        uses: cloudflare/pages-action@1
        id: publish
        with:
          apiToken: ${{ secrets.CLOUDFLARE_API_TOKEN }}
          accountId: ${{ secrets.CLOUDFLARE_ACCOUNT_ID }}
          projectName: stlite-sharing
          directory: website
          gitHubToken: ${{ secrets.GITHUB_TOKEN }}

  build-sharing-editor:
    if: ${{ ! failure() }}  # This job should run even if the depending jobs are skipped, but not when those jobs failed: https://qiita.com/abetomo/items/d9ede7dbeeb24f723fc5#%E8%A8%AD%E5%AE%9A%E4%BE%8B4
    needs: [test-build-common, test-sharing-editor, test-sharing-common, deploy-sharing]

    runs-on: ubuntu-latest

    permissions:
      pull-requests: write

    steps:
    - uses: actions/checkout@v4
      with:
        submodules: recursive
    - uses: actions/setup-node@v4
      with:
        node-version-file: ${{ env.node-version-file }}
        cache: 'yarn'
    - run: yarn install --frozen-lockfile

    - name: Cache node_modules/.cache including Webpack's cache
      uses: actions/cache@v4
      with:
        path: packages/sharing-editor/node_modules/.cache
        key: sharing-editor-node-modules-cache  # Don't need to use runner.os or branch name in the key because the cache is not shared between different branches or runner OSes: https://docs.github.com/en/actions/writing-workflows/choosing-what-your-workflow-does/caching-dependencies-to-speed-up-workflows#matching-a-cache-key

    - name: Set SHARING_APP_URL (preview)
      if: github.ref_name != github.event.repository.default_branch
      run: echo "REACT_APP_SHARING_APP_URL=${{needs.deploy-sharing.outputs.url}}" >> $GITHUB_ENV
    - name: Set SHARING_APP_URL (main branch)
      if: github.ref_name == github.event.repository.default_branch
      run: echo "REACT_APP_SHARING_APP_URL=https://share.stlite.net/" >> $GITHUB_ENV
    - run: make sharing-editor

    - name: Upload the built directory as an artifact
      uses: actions/upload-artifact@v4
      with:
        path: packages/sharing-editor/build
        name: stlite-sharing-editor
    - name: "Inform the package stats"
      uses: ./.github/actions/inform-package-stats
      with:
        key: sharing-editor
        name: "stlite sharing editor"
        input-path: packages/sharing-editor/build

  deploy-sharing-editor:
    if: ${{ ! failure() }}  # This job should run even if the depending jobs are skipped, but not when those jobs failed: https://qiita.com/abetomo/items/d9ede7dbeeb24f723fc5#%E8%A8%AD%E5%AE%9A%E4%BE%8B4
    needs: [build-sharing-editor]

    runs-on: ubuntu-latest
    permissions:
      contents: read
      deployments: write
    name: Deploy @stlite/sharing-editor to Cloudflare Pages
    steps:
      - name: Checkout
        uses: actions/checkout@v4
      - uses: actions/download-artifact@v4
        with:
          name: stlite-sharing-editor
          path: website
      - name: Publish
        uses: cloudflare/pages-action@1
        with:
          apiToken: ${{ secrets.CLOUDFLARE_API_TOKEN }}
          accountId: ${{ secrets.CLOUDFLARE_ACCOUNT_ID }}
          projectName: stlite-sharing-editor
          directory: website
          gitHubToken: ${{ secrets.GITHUB_TOKEN }}

  build-desktop:
    if: ${{ ! failure() }}  # This job should run even if the depending jobs are skipped, but not when those jobs failed: https://qiita.com/abetomo/items/d9ede7dbeeb24f723fc5#%E8%A8%AD%E5%AE%9A%E4%BE%8B4
    needs: [test-build-common, test-kernel, test-stlite-lib, test-desktop]

    runs-on: ubuntu-latest

    permissions:
      pull-requests: write

    steps:
    - uses: actions/checkout@v4
      with:
        submodules: true

    - uses: ./.github/actions/init-all
      with:
        python-version-file: ${{ env.python-version-file }}
        node-version-file: ${{ env.node-version-file }}

    - name: Cache node_modules/.cache including Webpack's cache
      uses: actions/cache@v4
      with:
        path: packages/desktop/node_modules/.cache
        key: desktop-node-modules-cache  # Don't need to use runner.os or branch name in the key because the cache is not shared between different branches or runner OSes: https://docs.github.com/en/actions/writing-workflows/choosing-what-your-workflow-does/caching-dependencies-to-speed-up-workflows#matching-a-cache-key

    ## Build and deploy @stlite/desktop
    - name: Build @stlite/desktop
      run: |
        . .venv/bin/activate
        make desktop

    - name: Package
      working-directory: packages/desktop
      run: yarn pack

    - name: Get the built package file path
      id: get-package-file-path
      working-directory: packages/desktop
      run: echo "PACKAGE_FILE_PATH=$(find $(pwd) -name "stlite-desktop-*.tgz" -print -quit)" >> $GITHUB_OUTPUT

    - name: Upload the built tar ball as an artifact
      uses: actions/upload-artifact@v4
      if: ${{ ! startsWith(github.ref, 'refs/tags/v') }}
      with:
        path: ${{ steps.get-package-file-path.outputs.PACKAGE_FILE_PATH }}
        name: stlite-desktop-${{ github.sha }}.tgz

    - name: Upload the built tar ball as an artifact (when pushed with a version tag)
      uses: actions/upload-artifact@v4
      if: startsWith(github.ref, 'refs/tags/v')
      with:
        path: ${{ steps.get-package-file-path.outputs.PACKAGE_FILE_PATH }}
        name: stlite-desktop-${{ github.ref_name }}.tgz

    - name: "Inform the package stats of @stlite/desktop"
      uses: ./.github/actions/inform-package-stats
      with:
        key: desktop
        name: "@stlite/desktop"
        input-path: ${{ steps.get-package-file-path.outputs.PACKAGE_FILE_PATH }}

  e2e-desktop:
    if: ${{ ! failure() }}  # This job should run even if the depending jobs are skipped, but not when those jobs failed: https://qiita.com/abetomo/items/d9ede7dbeeb24f723fc5#%E8%A8%AD%E5%AE%9A%E4%BE%8B4
    needs: [build-desktop]

    runs-on: ubuntu-latest

    steps:
    - uses: actions/checkout@v4
    - uses: actions/setup-node@v4
      with:
        node-version-file: ${{ env.node-version-file }}

    - run: cp -r packages/desktop/samples/basic ${{ runner.temp }}/sample_app

    - name: Download artifact into the temp dir
      uses: actions/download-artifact@v4
      if: ${{ ! startsWith(github.ref, 'refs/tags/v') }}
      with:
        name: stlite-desktop-${{ github.sha }}.tgz
        path: ${{ runner.temp }}/sample_app
    - name: Download artifact into the temp dir
      uses: actions/download-artifact@v4
      if: startsWith(github.ref, 'refs/tags/v')
      with:
        name: stlite-desktop-${{ github.ref_name }}.tgz
        path: ${{ runner.temp }}/sample_app

    - name: Install the tarball
      run: |
        mv stlite-desktop-v*.tgz stlite-desktop.tgz
        npm install file:stlite-desktop.tgz
      working-directory: ${{ runner.temp }}/sample_app

    - run: yarn dump
      working-directory: ${{ runner.temp }}/sample_app

    # TODO: Run `yarn serve` and check if the app doesn't show any error.

    - name: Check if electron-builder works
      run: yarn run app:dir
      working-directory: ${{ runner.temp }}/sample_app

  publish-desktop:
    if: ${{ !failure() && startsWith(github.ref, 'refs/tags/v') }}  # `!failure()` is necessary to avoid skipping this job after successful build: https://github.com/actions/runner/issues/491
    needs: [e2e-desktop]

    permissions:
      contents: write  # Necessary for creating releases: https://github.com/softprops/action-gh-release#permissions

    runs-on: ubuntu-latest

    steps:
    - uses: actions/checkout@v4
    - uses: actions/setup-node@v4
      with:
        node-version-file: ${{ env.node-version-file }}
        cache: 'yarn'
        registry-url: 'https://registry.npmjs.org'
        scope: '@stlite'

    - uses: actions/download-artifact@v4
      with:
        name: stlite-desktop-${{ github.ref_name }}.tgz
        path: packages/desktop

    - run: yarn publish stlite-desktop-v*.tgz --access public
      env:
        NODE_AUTH_TOKEN: ${{ secrets.NPM_TOKEN }}
      working-directory: packages/desktop

    - name: Create a new release
      uses: softprops/action-gh-release@v2
      with:
        files: packages/desktop/stlite-desktop-v*.tgz
        generate_release_notes: true

  test-build-vscode-extension:
    needs: changes
    if: ${{ needs.changes.outputs.vscode-extension == 'true' }}

    strategy:
      fail-fast: false
      matrix:
        os: [macos-latest, ubuntu-latest, windows-latest]
    runs-on: ${{ matrix.os }}
    steps:
    - uses: actions/checkout@v4
      with:
        submodules: true
    - uses: actions/setup-node@v4
      with:
        node-version-file: ${{ env.node-version-file }}
        cache: 'yarn'
    - run: yarn config set network-timeout 300000  # https://github.com/yarnpkg/yarn/issues/8242
    - run: yarn install --frozen-lockfile
    - run: yarn playwright install
    - run: make common
    - name: Lint
      run: |
        yarn check:eslint
        yarn check:prettier
      if: runner.os == 'Linux'
      working-directory: packages/vscode-stlite
    - run: xvfb-run -a yarn test
      if: runner.os == 'Linux'
      working-directory: packages/vscode-stlite
    - run: yarn test
      if: runner.os != 'Linux'
      working-directory: packages/vscode-stlite
    - name: Build
      if: success() && matrix.os == 'ubuntu-latest'
      run: |
        if [ $IS_RELEASE = true ]; then
          VERSION=$(node -p "require('./package.json').version")
        else
          VERSION=${{ github.sha }}
        fi
        yarn run vsce package -o vscode-stlite-${VERSION}-${GITHUB_RUN_ID}-${GITHUB_RUN_NUMBER}.vsix
      env:
        IS_RELEASE: ${{ startsWith(github.ref, 'refs/tags/v') }}
      working-directory: packages/vscode-stlite
    - name: Upload the vsix built on Linux
      uses: actions/upload-artifact@v4
      if: ${{ matrix.os == 'ubuntu-latest' && ! startsWith(github.ref, 'refs/tags/v') }}
      with:
        path: packages/vscode-stlite/vscode-stlite*.vsix
        name: vscode-stlite-${{ github.sha }}.vsix
    - name: Upload the vsix built on Linux
      uses: actions/upload-artifact@v4
      if: ${{ matrix.os == 'ubuntu-latest' && startsWith(github.ref, 'refs/tags/v') }}
      with:
        path: packages/vscode-stlite/vscode-stlite*.vsix
        name: vscode-stlite-${{ github.ref_name }}.vsix

  publish-vscode-extension:
    if: ${{ !failure() && startsWith(github.ref, 'refs/tags/v') }}  # `!failure()` is necessary to avoid skipping this job after successful build: https://github.com/actions/runner/issues/491
    needs:
    - test-build-vscode-extension
    - publish-mountable  # The VSC extension uses the same version of published @stlite/mountable, so it must be released in order.

    permissions:
      contents: write  # Necessary for creating releases: https://github.com/softprops/action-gh-release#permissions

    runs-on: ubuntu-latest

    strategy:
      fail-fast: false
      matrix:
        target: [marketplace, openvsx]

    steps:
    - uses: actions/download-artifact@v4
      with:
        name: vscode-stlite-${{ github.ref_name }}.vsix
    - run: |
        files=( vscode-stlite*.vsix )
        echo "vsix_filename=${files[0]}" >> $GITHUB_ENV
    - if: matrix.target == 'marketplace'
      name: Publish to Visual Studio Marketplace
      uses: HaaLeo/publish-vscode-extension@v1
      with:
        extensionFile: "${{ env.vsix_filename }}"
        pat: ${{ secrets.VSCE_PAT }}
        registryUrl: https://marketplace.visualstudio.com
    - if: matrix.target == 'openvsx'
      name: Publish to Open VSX Registry
      uses: HaaLeo/publish-vscode-extension@v1
      with:
        extensionFile: "${{ env.vsix_filename }}"
        pat: ${{ secrets.OPEN_VSX_TOKEN }}
    - if: matrix.target == 'marketplace'
      name: Create a new release
      uses: softprops/action-gh-release@v2
      with:
        files: "${{ env.vsix_filename }}"
        generate_release_notes: true<|MERGE_RESOLUTION|>--- conflicted
+++ resolved
@@ -176,7 +176,6 @@
     - uses: actions/checkout@v4
       with:
         submodules: true
-<<<<<<< HEAD
 
     - uses: ./.github/actions/init-node
       with:
@@ -184,13 +183,6 @@
 
     - run: make common
       working-directory: .
-=======
-    - uses: actions/setup-node@v4
-      with:
-        node-version-file: ${{ env.node-version-file }}
-        cache: 'yarn'
-    - run: yarn install --frozen-lockfile
->>>>>>> e3aa5d05
     - name: Lint
       run: |
         yarn check:eslint
