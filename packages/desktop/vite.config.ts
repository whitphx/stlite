/**
 * Copyright (c) Yuichiro Tachibana (Tsuchiya) (2022-2024)
 * Copyright (c) Streamlit Inc. (2018-2022) Snowflake Inc. (2022-2024)
 *
 * Licensed under the Apache License, Version 2.0 (the "License");
 * you may not use this file except in compliance with the License.
 * You may obtain a copy of the License at
 *
 *     http://www.apache.org/licenses/LICENSE-2.0
 *
 * Unless required by applicable law or agreed to in writing, software
 * distributed under the License is distributed on an "AS IS" BASIS,
 * WITHOUT WARRANTIES OR CONDITIONS OF ANY KIND, either express or implied.
 * See the License for the specific language governing permissions and
 * limitations under the License.
 */

import { defineConfig } from "vite";
import react from "@vitejs/plugin-react";
// import react from "@vitejs/plugin-react-swc"
import viteTsconfigPaths from "vite-tsconfig-paths";
<<<<<<< HEAD
import stliteReactPlugin from "@stlite/react/vite-plugin";
=======
import wasm from "vite-plugin-wasm";
import { visualizer } from "rollup-plugin-visualizer";

import path from "node:path";
>>>>>>> 297aa1d3

export default defineConfig(({ mode }) => ({
  base: "/",
  plugins: [
    react({
      //   jsxImportSource: "@emotion/react",
      //   plugins: [["@swc/plugin-emotion", {}]],
      babel: {
        plugins: ["@emotion/babel-plugin"],
      },
    }),
    viteTsconfigPaths(),
    stliteReactPlugin(),
    {
      name: "inject-csp-header",
      transformIndexHtml(html) {
        const cspSourceForMap =
          "https://data.streamlit.io/ https://*.mapbox.com/";
        const csp = [
          "default-src 'self'",
          // - 'wasm-unsafe-eval': For the Wasm code. Ref: https://chromestatus.com/feature/5499765773041664, https://github.com/WebAssembly/content-security-policy/issues/7
          // - 'unsafe-eval': For some components such as st.*_chart() or custom components such as streamlit_hiplot. Electron shows a warning about it, but we have to use this policy...
          "script-src 'wasm-unsafe-eval' 'unsafe-eval'",
          // style-src is necessary because of emotion. In dev, style-loader with injectType=styleTag is also the reason.
          "style-src 'self' 'unsafe-inline'",
          // - 'self': The stlite kernel worker is bundled as a separate file via Vite's worker feature.
          // - blob: : Some third party libraries such as Mapbox used in st.map() create workers from blob.
          "worker-src 'self' blob:",
          // For <script /> tag permissions.
          // - 'self': The main scripts
          // - 'unsafe-inline': Allow the inline scripts from custom components
          // - https: : Custom components may load arbitrary third party scripts from the Internet. We only allow HTTPS for a security sake.
          "script-src-elem 'self' 'unsafe-inline' https:",
          // For stylesheets.
          // - 'self': For the stylesheet files bundled with the core.
          // - 'unsafe-inline': The core frontend uses some inline stylesheets.
          // - https: : Custom components may load arbitrary remote stylesheets, e.g. streamlit_folium.
          "style-src-elem 'self' 'unsafe-inline' https:",
          // - 'self': For font files bundled with Streamlit core, for example, for `st.latex()`.
          // - data: : Some custom components load fonts through `data:` scheme, e.g. streamlit_aggrid.
          // - https: : Some custom components load fonts from remote via HTTPS, e.g. streamlit_folium.
          "font-src 'self' data: https:",
          // For loading external resources, such as the hosted Pyodide files, wheels, and some remote resources
          // - https: : Allow fetch() and XMLHttpRequest to load any resources via HTTPS.
          // - data: : `st.camera_input()` calls `fetch()` with the data: scheme when loading the preview image (while `data:` is not recommended to use for security reasons though).
          mode === "production" &&
            `connect-src ${cspSourceForMap} 'self' https: data:`,
          mode === "development" &&
            `connect-src ${cspSourceForMap} https://cdn.jsdelivr.net/ https://pypi.org/ https://files.pythonhosted.org/ http://localhost:3000/ ws://localhost:3000/ https: data:`,
          // Allow <img> to load any resources.
          // - blob: : For st.pyplot
          // - data: : For st.map
          // - file: : For some built-in image files such as the loading GIF animation and images for st.balloon(). TODO: We wanted to restrict the
          "img-src https: blob: data: file:",
          // Allow <audio> and <video> to load any resources.
          "media-src https: blob:",
          // For iframe sources.
          // `st.video()` creates an iframe for a YouTube video loading resources from https://*.youtube.com.
          // In addition, custom components may create iframes loading arbitrary external resources. We allow only HTTPS for a security sake..
          "frame-src https:",
        ]
          .filter(Boolean)
          .join("; ");

        return html.replace(
          /<head>/,
          `<head>\n    <meta http-equiv="Content-Security-Policy" content="${csp}">`,
        );
      },
    },
    mode === "production" &&
      visualizer({
        filename: path.resolve(__dirname, "stats/desktop.html"),
        template: "treemap",
        gzipSize: true,
        brotliSize: true,
        emitFile: false,
      }),
  ],
  server: {
    open: false,
    port: 3000,
    fs: {
      allow: ["../.."],
    },
  },
  build: {
    outDir: "build",
    sourcemap: false,
    rollupOptions: {
      output: {
        assetFileNames: `assets/[name].[hash][extname]`, // The dot before the hash is important to make the wheel file names correct and installable
      },
    },
  },
}));<|MERGE_RESOLUTION|>--- conflicted
+++ resolved
@@ -19,14 +19,10 @@
 import react from "@vitejs/plugin-react";
 // import react from "@vitejs/plugin-react-swc"
 import viteTsconfigPaths from "vite-tsconfig-paths";
-<<<<<<< HEAD
+import { visualizer } from "rollup-plugin-visualizer";
 import stliteReactPlugin from "@stlite/react/vite-plugin";
-=======
-import wasm from "vite-plugin-wasm";
-import { visualizer } from "rollup-plugin-visualizer";
 
 import path from "node:path";
->>>>>>> 297aa1d3
 
 export default defineConfig(({ mode }) => ({
   base: "/",
