# Changelog

All notable changes to this project will be documented in this file.

The format is based on [Keep a Changelog](https://keepachangelog.com/en/1.0.0/),
and this project adheres to [Semantic Versioning](https://semver.org/spec/v2.0.0.html).

## [Unreleased]

<<<<<<< HEAD
### `@stlite/desktop`

#### Added

- A custom `package.json` field `stlite.embed` has been added to control the embed mode, [#585](https://github.com/whitphx/stlite/pull/585).
=======
## [0.35.1] - 2023-07-03

### `@stlite/desktop`

#### Fixed

- Unregister an ipc handler, [#584](https://github.com/whitphx/stlite/pull/584).
>>>>>>> c16ef3a9

## [0.35.0] - 2023-06-30

### `@stlite/kernel`

- Update Pyodide to 0.23.3, [#581](https://github.com/whitphx/stlite/pull/581).

## [0.34.0] - 2023-06-28

### `@stlite/kernel`

#### Changed

- Update Streamlit to 1.24.0, [#574](https://github.com/whitphx/stlite/pull/574), [#575](https://github.com/whitphx/stlite/pull/575).

## [0.33.0] - 2023-06-26

### `@stlite/desktop`

#### Fixed

- Package the Pyodide built-in package wheels in the app executables and load them at runtime, [#572](https://github.com/whitphx/stlite/pull/572).

## [0.32.0] - 2023-06-15

### `@stlite/mountable`

#### Added

- An `archives` option to download, unpack, and mount files, [#567](https://github.com/whitphx/stlite/pull/567).

## [0.31.0] - 2023-04-13

### `@stlite/kernel`

#### Changed

- Update Streamlit to 1.21.0, [#550](https://github.com/whitphx/stlite/pull/550).

## [0.30.2] - 2023-04-12

### `@stlite/vscode-stlite`

#### Fixed

- Open the preview in a split panel, [#549](https://github.com/whitphx/stlite/pull/549).

## [0.30.1] - 2023-04-12

### `@stlite/vscode-stlite`

#### Fixed

Fix an error about event handler registrations on mac, [#548](https://github.com/whitphx/stlite/pull/548).

## [0.30.0] - 2023-04-12

### `@stlite/vscode-stlite`

#### Added

- Add configs to set the target and ignored files, [#543](https://github.com/whitphx/stlite/pull/543).
- Sort the entrypoint file candidate list, [#547](https://github.com/whitphx/stlite/pull/547).

## [0.29.15] - 2023-03-29

### `@stlite/vscode-stlite`

#### Fixed

- Remove the `extensionKind` field for the extension to work on VSCode Desktop, [#542](https://github.com/whitphx/stlite/pull/542).

## [0.29.14] - 2023-03-27

### `@stlite/vscode-stlite`

#### Fixed

- Fix the release flow.

## [0.29.13] - 2023-03-27

### `@stlite/vscode-stlite`

#### Fixed

- Update README fixing the image path.

## [0.29.12] - 2023-03-27

### `@stlite/vscode-stlite`

#### Fixed

- Update README adding a screenshot image.

## [0.29.11] - 2023-03-26

### `@stlite/vscode-stlite`

#### Fixed

- Update README.

## [0.29.10] - 2023-03-24

### `@stlite/vscode-stlite`

#### Changed

- Add `extensionKind` field, [#534](https://github.com/whitphx/stlite/pull/534).
- Fix the release workflow so that the VSC extension is released after `@stlite/mountable`, [#535](https://github.com/whitphx/stlite/pull/535).

## [0.29.9] - 2023-03-24

### `@stlite/vscode-stlite`

#### Changed

- Set keywords, [#533](https://github.com/whitphx/stlite/pull/533).

## [0.29.8] - 2023-03-24

### `@stlite/vscode-stlite`

#### Fixed

- Release workflow, [#532](https://github.com/whitphx/stlite/pull/532).

## [0.29.7] - 2023-03-24

### `@stlite/vscode-stlite`

#### Changed

- Fill metadata for the VSCode extension, [#530](https://github.com/whitphx/stlite/pull/530)

## [0.29.6] - 2023-03-24

### `@stlite/vscode-stlite`

#### Changed

- Rename the VSCode command, [#528](https://github.com/whitphx/stlite/pull/528).

## [0.29.5] - 2023-03-23

### `@stlite/vscode-stlite`

#### Fixed

- Avoid duplicated callback registrations, [#526](https://github.com/whitphx/stlite/pull/526).
- Show the preview panel in the active column, [#527](https://github.com/whitphx/stlite/pull/527).

## [0.29.4] - 2023-03-23

### `@stlite/mountable`

#### Fixed

- Show toasts upon kernel method calls, [#523](https://github.com/whitphx/stlite/pull/523).

## [0.29.3] - 2023-03-23

### `@stlite/vscode-stlite`

#### Fixed

- Suppress unnecessary tab creations when clicking page links on MPA, [#520](https://github.com/whitphx/stlite/pull/520).

## [0.29.2] - 2023-03-23

### `@stlite/vscode-stlite`

#### Added

- Create a VSCode extension, [#513](https://github.com/whitphx/stlite/pull/513).

## [0.29.1] - 2023-03-20

### `@stlite/kernel`

#### Fixed

- Support `st.spinner()` with async functions, [#515](https://github.com/whitphx/stlite/pull/515).

## [0.29.0] - 2023-03-19

### `@stlite/kernel`

#### Changed

- Support top-level await, [#514](https://github.com/whitphx/stlite/pull/514).

## [0.28.0] - 2023-03-10

### `@stlite/kernel`

#### Changed

- Update Streamlit to 1.19.0, [#507](https://github.com/whitphx/stlite/pull/507).

## [0.27.3] - 2023-03-05

### `@stlite/desktop`

#### Fixed

- Fix the sample `package.json` in `desktop/README.md`, [#502](https://github.com/whitphx/stlite/pull/502).

### `@stlite/kernel`

#### Fixed

- Disable `ForwardMsg` caching, [#505](https://github.com/whitphx/stlite/pull/505).

## [0.27.2] - 2023-03-01

### `@stlite/kernel`

#### Fixed

- Stop using a wheel file to mock `pyarrow` package, [#497](https://github.com/whitphx/stlite/pull/497), [#499](https://github.com/whitphx/stlite/pull/499).

## [0.27.1] - 2023-03-01

### `@stlite/kernel`

#### Fixed

- `matplotlib` installation, [#496](https://github.com/whitphx/stlite/pull/496).

### `@stlite/desktop`

#### Fixed

- Update Electron to 23.1.1, [#498](https://github.com/whitphx/stlite/pull/498).

## [0.27.0] - 2023-02-24

### `@stlite/kernel`

#### Changed

- Remove Tornado and introduce an original server implementation, [#492](https://github.com/whitphx/stlite/pull/492).

## [0.26.0] - 2023-02-17

### `@stlite/kernel`

#### Changed

- Update Streamlit to 1.18.1, [#482](https://github.com/whitphx/stlite/pull/482).

## [0.25.0] - 2023-02-17

### `@stlite/desktop`

#### Changed

- Set the package versions dynamically based on the jsDelivr API response at build time, [#480](https://github.com/whitphx/stlite/pull/480).

## [0.24.0] - 2023-02-11

### `@stlite/kernel`

#### Changed

- Update Pyodide to 0.22.1, [#478](https://github.com/whitphx/stlite/pull/478).

## [0.23.0] - 2023-02-07

### `@stlite/kernel`

#### Changed

- Update the base Streamlit version to 1.17.0, [#472](https://github.com/whitphx/stlite/pull/472).

## [0.22.2] - 2023-01-21

### `@stlite/desktop`

#### Fixed

- Handling file path separators on Windows, [#466](https://github.com/whitphx/stlite/pull/466).

## [0.22.1] - 2022-12-19

### `@stlite/desktop`

#### Fixed

- Fix the depending Electron version so that the packaging command works, [#452](https://github.com/whitphx/stlite/pull/452).

## [0.22.0] - 2022-12-19

### `@stlite/desktop`, `@stlite/mountable`

#### Added

- Show the booting-up progress on toasts, [#446](https://github.com/whitphx/stlite/pull/446).

## [0.21.3] - 2022-12-16

### `@stlite/desktop`

#### Fixed

- Apply Electron security best practices, [#445](https://github.com/whitphx/stlite/pull/445).

## [0.21.2] - 2022-12-15

### `@stlite/desktop`, `@stlite/desktop-cli`

#### Fixed

- Update README to announce that `@stlite/desktop` should be used instead of `@stlite/desktop-cli`, [#444](https://github.com/whitphx/stlite/pull/444).

## [0.21.1] - 2022-12-15

### `@stlite/desktop`

#### Fixed

- Delete source maps, [#443](https://github.com/whitphx/stlite/pull/443).

## [0.21.0] - 2022-12-15

### `@stlite/desktop`

#### Changed

- Update the dependencies list, [#439](https://github.com/whitphx/stlite/pull/439) and [#442](https://github.com/whitphx/stlite/pull/442).

## [0.20.0] - 2022-12-15

### `@stlite/desktop`, `@stlite/desktop-cli`

#### Changed

- Update the kernel version loaded for desktop apps to v0.19.1, [#434](https://github.com/whitphx/stlite/pull/434).

### `@stlite/kernel`

#### Fixed

- Better logs at the booting-up phase, [#437](https://github.com/whitphx/stlite/pull/437).

## [0.19.1] - 2022-12-14

### `@stlite/sharing-editor`, `@stlite/desktop`, `@stlite/desktop-cli`

#### Fixed

- Lines starting with `#` in `requirements.txt` are ignored as comments, [#432](https://github.com/whitphx/stlite/pull/432).

### `@stlite/desktop-cli`

#### Fixed

- Update the README, [#429](https://github.com/whitphx/stlite/pull/429).

## [0.18.2] - 2022-12-05

### `@stlite/desktop`, `@stlite/desktop-cli`

#### Fixed

- Content-Security-Policy has been updated, [#424](https://github.com/whitphx/stlite/pull/424).

## [0.18.1] - 2022-12-05

### `@stlite/desktop`, `@stlite/desktop-cli`

#### Fixed

- The bug fix of [#414](https://github.com/whitphx/stlite/pull/414) that had not been effective became working, [#420](https://github.com/whitphx/stlite/pull/420).

## [0.18.0] - 2022-12-05

### `@stlite/desktop`, `@stlite/desktop-cli`

#### Changed

- `bin/dump_artifacts.ts` overwrites the `build` directory by default and keep it only when `keepOldBuild` option is specified, [#417](https://github.com/whitphx/stlite/pull/417).

## [0.17.0] - 2022-12-05

### `@stlite/desktop`, `@stlite/desktop-cli`

#### Changed

- `bin/dump_artifacts.ts` crashes when the specified `requirements.txt` does not exist, [#410](https://github.com/whitphx/stlite/pull/410).
- `bin/dump_artifacts.ts` deletes the existing `streamlit_app` directory inside the `build` directory before copying the new one, [#415](https://github.com/whitphx/stlite/pull/415).

#### Fixed

- Content-Security-Policy has been updated to allow components to load arbitrary external resources, [#408](https://github.com/whitphx/stlite/pull/408).
- The bug has been fixed that some resources such as the lazy-loaded component chunks are not properly loaded on the desktop app, [#414](https://github.com/whitphx/stlite/pull/414).

## [0.16.1] - 2022-11-10

### `@stlite/desktop`, `@stlite/desktop-cli`

#### Added

- Package name verification at the dump command, [#398](https://github.com/whitphx/stlite/pull/398).

#### Fixed

- README.md, [#399](https://github.com/whitphx/stlite/pull/399).

## [0.16.0] - 2022-11-10

### `@stlite/desktop`, `@stlite/desktop-cli`

#### Changed

- The command signature of `bin/dump_artifacts.ts` is changed so that the package names are passed as the positional arguments following the source directory name and the `-r` option is used to specify the `requirements.txt`, [#396](https://github.com/whitphx/stlite/pull/396).

## [0.15.0] - 2022-11-08

### `@stlite/kernel`, `@stlite/mountable`

#### Changed

- The `command` option has been removed, [#393](https://github.com/whitphx/stlite/pull/393).

## [0.14.2] - 2022-10-21

### `@stlite/desktop-cli`

#### Fixed

- Fix README, [#336](https://github.com/whitphx/stlite/pull/336), by @chrieke.

## [0.14.0] - 2022-10-16

### `@stlite/kernel`

#### Changed

- Check the wheel URL schemes when installing packages to block local file access, [#352](https://github.com/whitphx/stlite/pull/352).

## [0.13.0] - 2022-10-11

### `@stlite/kernel`

#### Changed

- Upgrade Pyodide to 0.21.3, [#341](https://github.com/whitphx/stlite/pull/341).
- Mock `st.spinner()` as a no-op context manager, [#342](https://github.com/whitphx/stlite/pull/342).

## [0.12.2] - 2022-10-11

### `@stlite/desktop-cli`

#### Fixed

- Fix README, [#338](https://github.com/whitphx/stlite/pull/338).

## [0.12.1] - 2022-10-07

### `@stlite/desktop-cli`

#### Fixed

- Update README explaining the flow to package a Streamlit app into an Electron app, [#334](https://github.com/whitphx/stlite/pull/334).

## [0.12.0] - 2022-10-06

### `@stlite/desktop-cli`

- Release `@stlite/desktop-cli`, a wrapper package of `@stlite/desktop` for the CLI usage, [#330](https://github.com/whitphx/stlite/pull/330).

#### Fixed

## [0.11.0] - 2022-10-06

### `@stlite/desktop`

#### Fixed

- Fix README.md, [#327](https://github.com/whitphx/stlite/pull/327).
- Set up `.npmignore`, [#328](https://github.com/whitphx/stlite/pull/328).

## [0.10.2] - 2022-10-05

### `@stlite/kernel`

#### Fixed

- Avoid loading `micropip` if restoring a site-packages snapshot, [#316](https://github.com/whitphx/stlite/pull/316).

### `@stlite/mountable`

#### Fixed

- Fix the build rule, [#319](https://github.com/whitphx/stlite/pull/319).

## [0.10.1] - 2022-10-02

Same as v0.10.0.

## [0.10.0] - 2022-10-02

### `@stlite/kernel`

#### Added

- Rename `@stlite/stlite-kernel` to `@stlite/kernel`, [#305](https://github.com/whitphx/stlite/pull/305).
- Publish the `@stlite/kernel` NPM package, [#310](https://github.com/whitphx/stlite/pull/310).

## [0.9.0] - 2022-10-02

### `@stlite/stlite-kernel`

- Upgrade Streamlit to v1.13.0, [#307](https://github.com/whitphx/stlite/pull/307).

## [0.8.0] - 2022-10-01

### `@stlite/stlite-kernel`

#### Added

- Add options `pyodideEntrypointUrl` and `mountedSitePackagesSnapshotFilePath`, [#295](https://github.com/whitphx/stlite/pull/295).

#### Fixed

- Fix the wrong error messages, [#300](https://github.com/whitphx/stlite/pull/300).

### `@stlite/desktop`

#### Added

- Created `@stlite/desktop`, [#295](https://github.com/whitphx/stlite/pull/295).

## [0.7.1] - 2022-09-26

### `@stlite/stlite-kernel`

#### Fixed

- Refactoring, [#292](https://github.com/whitphx/stlite/pull/292), [#293](https://github.com/whitphx/stlite/pull/293), [#294](https://github.com/whitphx/stlite/pull/294).

## [0.7.0] - 2022-09-26

### `@stlite/stlite-kernel`

#### Fixed

- Patch the Matplotlib backend after installing it at runtime, [#261](https://github.com/whitphx/stlite/pull/261).
- Implement the message cache and the message queue, [#290](https://github.com/whitphx/stlite/pull/290).

## [0.6.0] - 2022-09-01

### `@stlite/stlite-kernel`

#### Changed

- Use a customized bootstrapping function to avoid unnecessary network access and to be more efficient, [#181](https://github.com/whitphx/stlite/pull/181).

#### Added

- Detailed logs, [#182](https://github.com/whitphx/stlite/pull/182).
- `onProgress` and `onLoad` callbacks, [#189](https://github.com/whitphx/stlite/pull/189).

### `@stlite/playground`

#### Added

- Show the progress of the booting-up process, [#189](https://github.com/whitphx/stlite/pull/189).
- More demo pages, [#190](https://github.com/whitphx/stlite/pull/190).

## [0.5.0] - 2022-08-30

### `@stlite/mountable`

#### Fixed

- Remove the trailing slash from the dynamically pushed URLs, [#179](https://github.com/whitphx/stlite/pull/179).

## [0.4.0] - 2022-08-30

### `@stlite/mountable`

#### Fixed

- History management in MPA, [#172](https://github.com/whitphx/stlite/pull/172)
- Custom components support in MPA, [#176](https://github.com/whitphx/stlite/pull/176).

### The playground app

#### Added

- Multi-page demo, [#170](https://github.com/whitphx/stlite/pull/170) and [#173](https://github.com/whitphx/stlite/pull/173).
- PWA cache update notification, [#177](https://github.com/whitphx/stlite/pull/177).

## [0.3.0] - 2022-08-28

### `@stlite/mountable`

#### Changed

- Rename `main.css` to `stlite.css`, [#169](https://github.com/whitphx/stlite/pull/169).

## [0.2.0] - 2022-08-28

### `@stlite/mountable`

#### Fixed

- Exported `main.css`, [#167](https://github.com/whitphx/stlite/pull/167).

## [0.1.1] - 2022-08-25

### `@stlite/mountable`

#### Changed

- Pyodide has been updated to 0.21.1 ([#162](https://github.com/whitphx/stlite/pull/162)), however, reverted due to [#164](https://github.com/whitphx/stlite/issues/164).

## [0.1.0] - 2022-08-25

The first public release of `@stlite/mountable`.<|MERGE_RESOLUTION|>--- conflicted
+++ resolved
@@ -7,13 +7,12 @@
 
 ## [Unreleased]
 
-<<<<<<< HEAD
 ### `@stlite/desktop`
 
 #### Added
 
 - A custom `package.json` field `stlite.embed` has been added to control the embed mode, [#585](https://github.com/whitphx/stlite/pull/585).
-=======
+
 ## [0.35.1] - 2023-07-03
 
 ### `@stlite/desktop`
@@ -21,7 +20,6 @@
 #### Fixed
 
 - Unregister an ipc handler, [#584](https://github.com/whitphx/stlite/pull/584).
->>>>>>> c16ef3a9
 
 ## [0.35.0] - 2023-06-30
 
