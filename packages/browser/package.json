{
  "name": "@stlite/browser",
  "version": "0.89.1",
  "type": "module",
  "description": "Browser Stlite",
  "keywords": [
    "stlite",
    "streamlit",
    "pyodide",
    "webassembly",
    "wasm"
  ],
  "bugs": {
    "url": "https://github.com/whitphx/stlite/issues"
  },
  "license": "Apache-2.0",
  "author": {
    "name": "Yuichiro Tachibana (Tsuchiya)",
    "url": "https://www.whitphx.info/"
  },
  "files": [
    "build/"
  ],
  "exports": {
    ".": {
      "import": {
        "types": "./build/stlite.d.ts",
        "default": "./build/stlite.js"
      }
    },
    "./wheels/*.whl": "./build/wheels/*.whl"
  },
  "browser": "./build/stlite.js",
  "types": "./build/stlite.d.ts",
  "repository": {
    "type": "git",
    "url": "https://github.com/whitphx/stlite.git",
    "directory": "packages/browser"
  },
  "devDependencies": {
    "@emotion/babel-plugin": "^11.13.5",
    "@eslint/js": "^9.32.0",
    "@stlite/common": "workspace:^",
    "@stlite/common-react": "workspace:^",
    "@stlite/devutils": "workspace:^",
    "@stlite/kernel": "workspace:^",
    "@streamlit/app": "workspace:^",
    "@types/react": "^18.2.0",
    "@types/react-dom": "^18.2.0",
    "@vitejs/plugin-react": "^4.3.4",
    "codedent": "^0.1.2",
    "eslint": "^9.32.0",
    "eslint-plugin-prettier": "^5.5.3",
    "eslint-plugin-react": "^7.37.5",
    "eslint-plugin-react-hooks": "^6.0.0-rc.1",
    "prettier": "^3.6.2",
    "react": "^18.2.0",
    "react-dom": "^18.2.0",
    "sass": "^1.90.0",
    "typescript": "^5.9.2",
    "typescript-eslint": "^8.38.0",
    "vite": "^7.1.5",
    "vite-plugin-dts": "^4.5.3",
    "vite-plugin-static-copy": "^3.0.0",
<<<<<<< HEAD
    "vite-plugin-top-level-await": "^1.6.0",
    "vite-plugin-wasm": "^3.5.0",
    "vitest": "^3.2.4",
=======
    "vite-plugin-top-level-await": "^1.4.4",
    "vite-plugin-wasm": "^3.4.1",
    "vitest": "^4.0.8",
>>>>>>> f6d35e84
    "web-vitals": "^4.2.4"
  },
  "scripts": {
    "start": "vite",
    "build": "tsc --noEmit && vite build",
    "test": "vitest",
    "test:e2e": "cd e2e-tests && yarn test",
    "test:e2e:headed": "cd e2e-tests && yarn run test:headed",
    "test:e2e:ui": "cd e2e-tests && yarn run test:ui",
    "test:e2e:setup": "cd e2e-tests && yarn install && yarn run install:browsers",
    "fix:eslint": "eslint --fix 'src/**/*.{ts,tsx}'",
    "fix:prettier": "prettier --write .",
    "check:eslint": "eslint 'src/**/*.{ts,tsx}'",
    "check:prettier": "prettier --check ."
  },
  "browserslist": [
    ">0.2%",
    "not dead",
    "not ie <= 11",
    "not op_mini all"
  ]
}<|MERGE_RESOLUTION|>--- conflicted
+++ resolved
@@ -62,15 +62,9 @@
     "vite": "^7.1.5",
     "vite-plugin-dts": "^4.5.3",
     "vite-plugin-static-copy": "^3.0.0",
-<<<<<<< HEAD
     "vite-plugin-top-level-await": "^1.6.0",
     "vite-plugin-wasm": "^3.5.0",
-    "vitest": "^3.2.4",
-=======
-    "vite-plugin-top-level-await": "^1.4.4",
-    "vite-plugin-wasm": "^3.4.1",
     "vitest": "^4.0.8",
->>>>>>> f6d35e84
     "web-vitals": "^4.2.4"
   },
   "scripts": {
