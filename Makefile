--- conflicted
+++ resolved
@@ -117,48 +117,30 @@
 	@mkdir -p $(dir $@)
 	@touch $@
 
-<<<<<<< HEAD
 .PHONY: react
 react: $(react)
 $(react): $(shell find packages/react/src -type f \( -name "*.ts" -o -name "*.tsx" \) ) $(node_modules) $(kernel) $(common) $(streamlit-frontend-lib)
 	cd packages/react && yarn build
-=======
-.PHONY: common-react
-common-react: $(common-react)
-$(common-react): $(shell \
-	find packages/common-react/src -type f \( -name "*.ts" -o -name "*.tsx" \); \
-	find packages/common-react -maxdepth 1 -type f \( -name "package.json" -o -name "tsconfig*.json" \); \
-) $(node_modules) $(kernel) $(streamlit-frontend-lib)
-	cd packages/common-react && yarn build
->>>>>>> 297aa1d3
 	@mkdir -p $(dir $@)
 	@touch $@
 
 .PHONY: browser
 browser: $(browser)
-<<<<<<< HEAD
-$(browser): $(shell find packages/browser/src -type f \( -name "*.ts" -o -name "*.tsx" \) ) $(node_modules) $(common) $(react)
-=======
 $(browser): $(shell \
 	find packages/browser/src -type f \( -name "*.ts" -o -name "*.tsx" \); \
 	find packages/browser -maxdepth 1 -type f \( -name "package.json" -o -name "tsconfig*.json" -o -name "vite.config.ts" \); \
-) $(node_modules) $(kernel) $(common) $(common-react) $(streamlit-frontend-lib)
->>>>>>> 297aa1d3
+) $(node_modules) $(common) $(react)
 	cd packages/browser && yarn build
 	@mkdir -p $(dir $@)
 	@touch $@
 
 .PHONY: sharing
 sharing: $(sharing)
-<<<<<<< HEAD
-$(sharing): $(shell find packages/sharing/src -type f \( -name "*.ts" -o -name "*.tsx" \) ) $(shell find packages/sharing/public -type f) $(node_modules) $(sharing-common) $(react)
-=======
 $(sharing): $(shell \
 	find packages/sharing/src -type f \( -name "*.ts" -o -name "*.tsx" \); \
 	find packages/sharing/public -type f; \
 	find packages/sharing -maxdepth 1 -type f \( -name "package.json" -o -name "tsconfig*.json" -o -name "vite.config.ts" \); \
-) $(node_modules) $(kernel) $(sharing-common) $(common-react) $(streamlit-frontend-lib)
->>>>>>> 297aa1d3
+) $(node_modules) $(sharing-common) $(react)
 	cd packages/sharing && yarn build
 	@mkdir -p $(dir $@)
 	@touch $@
@@ -185,15 +167,11 @@
 
 .PHONY: desktop
 desktop: $(desktop)
-<<<<<<< HEAD
-$(desktop): $(shell find packages/desktop/src -type f \( -name "*.ts" -o -name "*.tsx" \) ) $(shell find packages/desktop/electron -type f -name "*.ts") $(node_modules) $(common) $(react)
-=======
 $(desktop): $(shell \
 	find packages/desktop/src -type f \( -name "*.ts" -o -name "*.tsx" \); \
 	find packages/desktop/electron -type f -name "*.ts"; \
 	find packages/desktop -maxdepth 1 -type f \( -name "package.json" -o -name "tsconfig*.json" -o -name "vite.config.ts" \); \
-) $(node_modules) $(kernel) $(common) $(common-react) $(streamlit-frontend-lib)
->>>>>>> 297aa1d3
+) $(node_modules) $(common) $(react)
 	cd packages/desktop && yarn build
 	@mkdir -p $(dir $@)
 	@touch $@
