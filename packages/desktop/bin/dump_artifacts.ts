#!/usr/bin/env yarn ts-node

import yargs from "yargs";
import { hideBin } from "yargs/helpers";
import path from "path";
import fsPromises from "fs/promises";
import fsExtra from "fs-extra";
import fetch from "node-fetch";
import {
  loadPyodide,
  type PyodideInterface,
  version as pyodideVersion,
} from "pyodide";
import { parseRequirementsTxt } from "@stlite/common";
import type { DesktopAppManifest } from "../electron/main";

// @ts-ignore
global.fetch = fetch; // The global `fetch()` is necessary for micropip.install() to load the remote packages.

function makePyodideUrl(filename: string): string {
  return `https://cdn.jsdelivr.net/pyodide/v${pyodideVersion}/full/${filename}`;
}

interface CopyBuildDirectoryOptions {
  keepOld: boolean;
  copyTo: string;
}
async function copyBuildDirectory(options: CopyBuildDirectoryOptions) {
  console.info(
    "Copy the build directory (the bare built app files) to this directory..."
  );

  const sourceDir = path.resolve(__dirname, "../build");
  const sourceDirStat = await fsPromises.stat(sourceDir);
  if (!sourceDirStat.isDirectory()) {
    throw new Error(`The source ${sourceDir} does not exist.`);
  }

  if (sourceDir === options.copyTo) {
    console.warn(
      `sourceDir == destDir (${sourceDir}). Are you in the development environment? Skip copying the directory.`
    );
    return;
  }

  if (options.keepOld) {
    try {
      await fsPromises.access(options.copyTo);
      console.info(
        `${options.copyTo} already exists. Use it and skip copying.`
      );
      return;
    } catch {
      // If the destination directory does not exist
      throw new Error(
        `${options.copyTo} does not exist even though the \`keepOld\` option is specified`
      );
    }
  }

  console.log(`Copy ${sourceDir} to ${options.copyTo}`);
  await fsPromises.rm(options.copyTo, { recursive: true, force: true });
  await fsExtra.copy(sourceDir, options.copyTo);
}

interface InspectUsedBuiltinPackagesOptions {
  requirements: string[];
  useLocalKernelWheels: boolean;
}
/**
 * Get the list of the built-in packages used by the given requirements.
 * These package files (`pyodide/*.whl`) will be vendored in the app executable
 * and loaded at runtime to avoid problems such as https://github.com/whitphx/stlite/issues/558
 */
async function inspectUsedBuiltinPackages(
  options: InspectUsedBuiltinPackagesOptions
): Promise<string[]> {
  if (options.requirements.length === 0) {
    return [];
  }

  const pyodide = await loadPyodide();

  await pyodide.loadPackage("micropip");
  const micropip = pyodide.pyimport("micropip");

<<<<<<< HEAD
  await micropip.install.callKwargs(options.requirements, { keep_going: true });
  await installStreamlitWheels(pyodide, {
=======
  await installPackages(pyodide, {
>>>>>>> 062593d4
    useLocalKernelWheels: options.useLocalKernelWheels,
    requirements: options.requirements,
  });

  return Object.entries(pyodide.loadedPackages)
    .filter(([, channel]) => channel === "default channel")
    .map(([name]) => name);
}

async function loadPyodideBuiltinPackageData(): Promise<
  Record<
    string,
    { name: string; version: string; file_name: string; depends: string[] }
  >
> {
  const url = makePyodideUrl("repodata.json");

  console.log(`Load the Pyodide repodata.json from ${url}`);
  const res = await fetch(url);
  const resJson = await res.json();

  return resJson.packages;
}

async function prepareLocalWheel(
  pyodide: PyodideInterface,
  localPath: string
): Promise<string> {
  console.log(`Preparing the local wheel ${localPath}`);

  const data = await fsPromises.readFile(localPath);
  const emfsPath = "/tmp/" + path.basename(localPath);
  pyodide.FS.writeFile(emfsPath, data);

  const requirement = `emfs:${emfsPath}`;
  console.log(`The local wheel ${localPath} is prepared as ${requirement}`);
  return requirement;
}

interface InstallStreamlitWheelsOptions {
  requirements: string[];
  useLocalKernelWheels: boolean;
}
async function installPackages(
  pyodide: PyodideInterface,
  options: InstallStreamlitWheelsOptions
) {
  const micropip = pyodide.pyimport("micropip");

<<<<<<< HEAD
=======
  const requirements: string[] = [...options.requirements];
>>>>>>> 062593d4
  if (options.useLocalKernelWheels) {
    const stliteKernelDir = path.dirname(require.resolve("@stlite/kernel")); // -> /path/to/kernel/dist
    const stliteKernelPyDir = path.resolve(stliteKernelDir, "../py"); // -> /path/to/kernel/py
    // TODO: Set the wheel file names dynamically
    const stliteServerWheel = await prepareLocalWheel(
      pyodide,
      path.join(
        stliteKernelPyDir,
        "stlite-server/dist/stlite_server-0.1.0-py3-none-any.whl"
      )
    );
    requirements.push(stliteServerWheel);
    const streamlitWheel = await prepareLocalWheel(
      pyodide,
      path.join(
        stliteKernelPyDir,
        "streamlit/lib/dist/streamlit-1.27.0-cp311-none-any.whl"
      )
    );
    requirements.push(streamlitWheel);
  } else {
    const packageJson = require(path.resolve(__dirname, "../package.json"));
    const version = packageJson.version;

    const jsDelivrFilesUrl = `https://data.jsdelivr.com/v1/package/npm/@stlite/kernel@${version}/flat`;
    const jsDelivrFilesRes = await fetch(jsDelivrFilesUrl);
    const jsDelivrFilesJson = await jsDelivrFilesRes.json();
    const wheelFiles = jsDelivrFilesJson.files.filter((fileData) =>
      fileData.name.endsWith(".whl")
    );
    const wheelUrls = wheelFiles.map(
      (wheelFile) =>
        `https://cdn.jsdelivr.net/npm/@stlite/kernel@${version}${wheelFile.name}`
    );

    console.log("Kernel wheels:", wheelUrls);
    requirements.push(...wheelUrls);
  }

  requirements.push("altair<5.2.0"); // Altair>=5.2.0 checks PyArrow version and emits an error (https://github.com/altair-viz/altair/pull/3160)

  console.log("Install the packages:", requirements);
  await micropip.install.callKwargs(requirements, { keep_going: true });
}

interface CreateSitePackagesSnapshotOptions {
  useLocalKernelWheels: boolean;
  requirements: string[];
  usedBuiltinPackages: string[];
  saveTo: string;
}
async function createSitePackagesSnapshot(
  options: CreateSitePackagesSnapshotOptions
) {
  console.info("Create the site-packages snapshot file...");

  const pyodide = await loadPyodide();

  await pyodide.loadPackage(["micropip"]);

  const micropip = pyodide.pyimport("micropip");

  const pyodideBuiltinPackageMap = await loadPyodideBuiltinPackageData();

  const mockedPackages: string[] = [];
  if (options.usedBuiltinPackages.length > 0) {
    console.log(
      "Mocking builtin packages so that they will not be included in the site-packages snapshot because these will be installed from the vendored wheel files at runtime..."
    );
    options.usedBuiltinPackages.forEach((pkg) => {
      const packageInfo = pyodideBuiltinPackageMap[pkg];
      if (packageInfo == null) {
        throw new Error(`Package ${pkg} is not found in the lock file.`);
      }

      console.log(`Mock ${packageInfo.name} ${packageInfo.version}`);
      micropip.add_mock_package(packageInfo.name, packageInfo.version);
      mockedPackages.push(packageInfo.name);
    });
  }

  console.log(
    `Install the requirements ${JSON.stringify(options.requirements)}`
  );

  await installPackages(pyodide, {
    useLocalKernelWheels: options.useLocalKernelWheels,
    requirements: options.requirements,
  });

  console.log("Remove the mocked packages", mockedPackages);
  mockedPackages.forEach((pkg) => micropip.remove_mock_package(pkg));

  console.log("Archive the site-packages director(y|ies)");
  const archiveFilePath = "/tmp/site-packages-snapshot.tar.gz";
  await pyodide.runPythonAsync(`
    import os
    import tarfile
    import site

    site_packages_dirs = site.getsitepackages()

    tar_file_name = '${archiveFilePath}'
    with tarfile.open(tar_file_name, mode='w:gz') as gzf:
        for site_packages in site_packages_dirs:
            print("Add site-package:", site_packages)
            print(os.listdir(site_packages))
            gzf.add(site_packages)
  `);

  console.log("Extract the archive file from EMFS");
  const archiveBin = pyodide.FS.readFile(archiveFilePath);

  console.log(`Save the archive file (${options.saveTo})`);
  await fsPromises.writeFile(options.saveTo, archiveBin);
}

interface CopyHomeDirectoryOptions {
  sourceDir: string;
  copyTo: string;
}
async function copyStreamlitAppDirectory(options: CopyHomeDirectoryOptions) {
  console.info("Copy the Streamlit app directory...");

  console.log(`Copy ${options.sourceDir} to ${options.copyTo}`);
  await fsPromises.rm(options.copyTo, { recursive: true, force: true });
  await fsExtra.copy(options.sourceDir, options.copyTo);
}

async function readRequirements(
  requirementsTxtPath: string
): Promise<string[]> {
  const requirementsTxtData = await fsPromises.readFile(requirementsTxtPath, {
    encoding: "utf-8",
  });
  return parseRequirementsTxt(requirementsTxtData);
}

async function writeRequirements(
  requirementsTxtPath: string,
  requirements: string[]
): Promise<void> {
  const requirementsTxtData = requirements.join("\n");
  await fsPromises.writeFile(requirementsTxtPath, requirementsTxtData, {
    encoding: "utf-8",
  });
}

// Original: kernel/src/requirements.ts
// TODO: Be DRY
function verifyRequirements(requirements: string[]) {
  requirements.forEach((req) => {
    let url: URL;
    try {
      url = new URL(req);
    } catch {
      // `req` is not a URL -> OK
      return;
    }

    // Ref: The scheme checker in the micropip implementation is https://github.com/pyodide/micropip/blob/v0.1.0/micropip/_compat_in_pyodide.py#L23-L26
    if (url.protocol === "emfs:" || url.protocol === "file:") {
      throw new Error(
        `"emfs:" and "file:" protocols are not allowed for the requirement (${req})`
      );
    }
  });
}

interface DownloadPyodideBuiltinPackageWheelsOptions {
  packages: string[];
  destDir: string;
}
async function downloadPyodideBuiltinPackageWheels(
  options: DownloadPyodideBuiltinPackageWheelsOptions
) {
  const pyodideBuiltinPackages = await loadPyodideBuiltinPackageData();
  const usedBuiltInPackages = options.packages.map(
    (pkgName) => pyodideBuiltinPackages[pkgName]
  );
  const usedBuiltinPackageUrls = usedBuiltInPackages.map((pkg) =>
    makePyodideUrl(pkg.file_name)
  );

  console.log("Downloading the used built-in packages...");
  await Promise.all(
    usedBuiltinPackageUrls.map(async (pkgUrl) => {
      const dstPath = path.resolve(
        options.destDir,
        "./pyodide",
        path.basename(pkgUrl)
      );
      console.log(`Download ${pkgUrl} to ${dstPath}`);
      const res = await fetch(pkgUrl);
      if (!res.ok) {
        throw new Error(
          `Failed to download ${pkgUrl}: ${res.status} ${res.statusText}`
        );
      }
      const buf = await res.arrayBuffer();
      await fsPromises.writeFile(dstPath, Buffer.from(buf));
    })
  );
}

interface DumpManifestOptions {
  packageJsonPath: string;
  manifestFilePath: string;
}
async function dumpManifest(options: DumpManifestOptions) {
  const packageJson = require(options.packageJsonPath);
  const stliteManifest = packageJson.stlite?.desktop || {};
  const manifestData: DesktopAppManifest = {
    embed: stliteManifest.embed || false,
  };

  const manifestDataStr = JSON.stringify(manifestData, null, 2);
  console.log(`Dump the manifest file -> ${options.manifestFilePath}`);
  console.log(manifestDataStr);
  await fsPromises.writeFile(options.manifestFilePath, manifestDataStr, {
    encoding: "utf-8",
  });
}

yargs(hideBin(process.argv))
  .command(
    "* <appHomeDirSource> [packages..]",
    "Put the user code and data and the snapshot of the required packages into the build artifact.",
    () => {},
    (argv) => {
      console.info(argv);
    }
  )
  .positional("appHomeDirSource", {
    describe:
      "The source directory of the user code and data that will be mounted in the Pyodide file system at app runtime",
    type: "string",
    demandOption: true,
  })
  .positional("packages", {
    describe: "Package names to install.",
    type: "string",
    array: true,
  })
  .options("requirement", {
    describe:
      "Install from the given requirements file. This option can be used multiple times.",
    array: true,
    type: "string",
    alias: "r",
    default: [],
  })
  .options("localKernelWheels", {
    describe: "Use the locally installed kernel wheels",
    type: "boolean",
    alias: "l",
    default: false,
  })
  .options("keepOldBuild", {
    type: "boolean",
    default: false,
    alias: "k",
    describe: "Keep the existing build directory contents except appHomeDir.",
  })
  .parseAsync()
  .then(async (args) => {
    const projectDir = process.cwd();
    const destDir = path.resolve(projectDir, "./build");

    try {
      await fsPromises.access(args.appHomeDirSource);
    } catch {
      throw new Error(`${args.appHomeDirSource} does not exist.`);
    }

    let requirements = args.packages;
    for (const requirementTxtFilePath of args.requirement) {
      requirements = requirements.concat(
        await readRequirements(requirementTxtFilePath)
      );
    }
    verifyRequirements(requirements);

    const usedBuiltinPackages = await inspectUsedBuiltinPackages({
      requirements: requirements,
      useLocalKernelWheels: args.localKernelWheels,
    });
    console.log("The built-in packages loaded for the given requirements:");
    console.log(usedBuiltinPackages);

    await copyBuildDirectory({ copyTo: destDir, keepOld: args.keepOldBuild });
    await createSitePackagesSnapshot({
      useLocalKernelWheels: args.localKernelWheels,
      requirements: requirements,
      usedBuiltinPackages,
      saveTo: path.resolve(destDir, "./site-packages-snapshot.tar.gz"), // This path will be loaded in the `readSitePackagesSnapshot` handler in electron/main.ts.
    });
    // The `requirements.txt` file will be needed to call `micropip.install()` at runtime.
    // The Pyodide-built packages will be vendored in the build artifact as wheel files
    // and `micropip.install()` will install them at runtime,
    // while the packages downloaded from PyPI will have been included in the site-packages snapshot.
    await writeRequirements(
      path.resolve(destDir, "./requirements.txt"), // This path will be loaded in the `readRequirements` handler in electron/main.ts.
      usedBuiltinPackages
    );
    await copyStreamlitAppDirectory({
      sourceDir: args.appHomeDirSource,
      copyTo: path.resolve(destDir, "./streamlit_app"), // This path will be loaded in the `readStreamlitAppDirectory` handler in electron/main.ts.
    });
    await downloadPyodideBuiltinPackageWheels({
      packages: usedBuiltinPackages,
      destDir,
    });
    await dumpManifest({
      packageJsonPath: path.resolve(projectDir, "./package.json"),
      manifestFilePath: path.resolve(destDir, "./stlite-manifest.json"),
    });
  });<|MERGE_RESOLUTION|>--- conflicted
+++ resolved
@@ -84,12 +84,7 @@
   await pyodide.loadPackage("micropip");
   const micropip = pyodide.pyimport("micropip");
 
-<<<<<<< HEAD
-  await micropip.install.callKwargs(options.requirements, { keep_going: true });
-  await installStreamlitWheels(pyodide, {
-=======
   await installPackages(pyodide, {
->>>>>>> 062593d4
     useLocalKernelWheels: options.useLocalKernelWheels,
     requirements: options.requirements,
   });
@@ -139,10 +134,7 @@
 ) {
   const micropip = pyodide.pyimport("micropip");
 
-<<<<<<< HEAD
-=======
   const requirements: string[] = [...options.requirements];
->>>>>>> 062593d4
   if (options.useLocalKernelWheels) {
     const stliteKernelDir = path.dirname(require.resolve("@stlite/kernel")); // -> /path/to/kernel/dist
     const stliteKernelPyDir = path.resolve(stliteKernelDir, "../py"); // -> /path/to/kernel/py
@@ -181,8 +173,6 @@
     console.log("Kernel wheels:", wheelUrls);
     requirements.push(...wheelUrls);
   }
-
-  requirements.push("altair<5.2.0"); // Altair>=5.2.0 checks PyArrow version and emits an error (https://github.com/altair-viz/altair/pull/3160)
 
   console.log("Install the packages:", requirements);
   await micropip.install.callKwargs(requirements, { keep_going: true });
